;;; Copyright 2020 Google LLC
;;;
;;; Use of this source code is governed by an MIT-style
;;; license that can be found in the LICENSE file or at
;;; https://opensource.org/licenses/MIT.

(defpackage #:cl-protobufs.json
  (:use #:cl
        #:cl-protobufs
        #:cl-protobufs.implementation)
  (:export #:print-json
           #:parse-json)
  (:local-nicknames
   (#:pi #:cl-protobufs.implementation)
   (#:google #:cl-protobufs.google.protobuf)
   (#:wkt #:cl-protobufs.well-known-types)))

(in-package #:cl-protobufs.json)

;;; This file implements the protobuf JSON parser and printer.
;;; The exported symbols are parse-json and print-json.

(defun print-json (object &key (indent 0) (stream *standard-output*)
                            (camel-case-p t) (numeric-enums-p nil)
                            (spliced-p nil))
  "Prints a protocol buffer message to a stream in JSON format.
Parameters:
  OBJECT: The protocol buffer message to print.
  INDENT: Indent the output by INDENT spaces. If INDENT is NIL, then the
    output will not be pretty-printed.
  STREAM: The stream to print to.
  CAMEL-CASE-P: If true print proto field names in camelCase.
  NUMERIC-ENUMS-P: If true, use enum numeric values rather than names.
  SPLICED-P: If true, print this object inside of an existing JSON object
    in the stream. This means that no open bracket is printed."
  (let* ((type (type-of object))
         (message (find-message-descriptor type :error-p t)))
    ;; If TYPE has a special JSON mapping, use that.
    (when (special-json-p type)
      (print-special-json object type stream indent camel-case-p numeric-enums-p)
      (return-from print-json))
    (unless spliced-p
      (format stream "{")
      (when indent (format stream "~%")))
    ;; Boolean that tracks if a field is printed. Used for printing commas
    ;; correctly. If this object is spliced into an existing JSON object, then
    ;; a field has been already printed, so always print a comma.
    (let ((field-printed spliced-p))
      (dolist (field (proto-fields message))
        (when (if (eq (slot-value field 'pi::kind) :extends)
                  (has-extension object (slot-value field 'internal-field-name))
                  (has-field object (slot-value field 'pi::external-field-name)))
          (let* ((name (if camel-case-p
                           (pi::proto-json-name field)
                           (proto-name field)))
                 (type (proto-class field))
                 (value
                   (if (eq (slot-value field 'pi::kind) :extends)
                       (get-extension object (slot-value field 'pi::external-field-name))
                       (proto-slot-value object (slot-value field 'pi::external-field-name)))))
            (if field-printed
                (format stream ",")
                (setf field-printed t))
            (if indent
                (format stream "~&~V,0T\"~A\": " (+ indent 2) name)
                (format stream "\"~A\":" name))
            (if (not (eq (proto-label field) :repeated))
                (print-field-to-json value type (and indent (+ indent 2))
                                     stream camel-case-p numeric-enums-p)
                (let (repeated-printed)
                  (format stream "[")
                  (pi::doseq (v value)
                    (if repeated-printed
                        (format stream ",")
                        (setf repeated-printed t))
                    (when indent (format stream "~&~V,0T" (+ indent 4)))
                    (print-field-to-json v type (and indent (+ indent 4))
                                         stream camel-case-p numeric-enums-p))
                  (if indent
                      (format stream "~&~V,0T]" (+ indent 2))
                      (format stream "]")))))))
      (dolist (oneof (pi::proto-oneofs message))
        (let* ((oneof-data (slot-value object (pi::oneof-descriptor-internal-name oneof)))
               (set-field (pi::oneof-set-field oneof-data)))
          (when set-field
            (let* ((field-desc (aref (pi::oneof-descriptor-fields oneof) set-field))
                   (type (proto-class field-desc))
                   (value (pi::oneof-value oneof-data))
                   (name (if camel-case-p
                             (pi::proto-json-name field-desc)
                             (proto-name field-desc))))
              (if field-printed
                  (format stream ",")
                  (setf field-printed t))
              (if indent
                  (format stream "~&~V,0T\"~A\": " (+ indent 2) name)
                  (format stream "\"~A\":" name))
              (print-field-to-json value type (and indent (+ indent 2))
                                   stream camel-case-p numeric-enums-p))))))
    (if indent
        (format stream "~&~V,0T}" indent)
        (format stream "}"))))

(defun print-field-to-json (value type indent stream camel-case-p numeric-enums-p)
  "Print a field to JSON format.

 Parameters:
  VALUE: The value held by the field
  TYPE: The proto-class slot of the field.
  INDENT: If non-nil, the amount to indent when pretty-printing.
  STREAM: The stream to print to.
  CAMEL-CASE-P: Passed recursively to PRINT-JSON.
  NUMERIC-ENUMS-P: Passed recursively to PRINT-ENUM-TO-JSON and PRINT-JSON."
  (let ((descriptor (or (find-message-descriptor type)
                        (find-enum-descriptor type)
                        (find-map-descriptor type))))
    (cond
      ((pi::scalarp type)
       (print-scalar-to-json value type stream))
      ((typep descriptor 'pi::message-descriptor)
       (print-json value
                   :indent indent
                   :stream stream
                   :camel-case-p camel-case-p
                   :numeric-enums-p numeric-enums-p))
      ((typep descriptor 'pi::enum-descriptor)
       (print-enum-to-json value type stream numeric-enums-p))
      ((typep descriptor 'pi::map-descriptor)
       (print-map-to-json value descriptor indent
                          stream camel-case-p numeric-enums-p)))))

(defun print-scalar-to-json (value type stream)
  "Print scalar VALUE of type TYPE to STREAM."
  (ecase type
    ((:int32 :fixed32 :uint32 :sfixed32 :sint32)
     (format stream "~D" value))
    ((:int64 :fixed64 :uint64 :sfixed64 :sint64)
     (format stream "\"~D\"" value))
    ((:float :double)
     (format stream "~F" value))
    ((:string)
     (format stream "\"~A\"" value))
    ((:bool)
     (format stream "~A" (if value "true" "false")))
    ((:bytes)
     (format stream "\"~A\"" (cl-base64:usb8-array-to-base64-string value)))
    ((:symbol :keyword)
     (let ((val (if (keywordp value)
                    (string value)
                    (format nil "~A:~A" (package-name (symbol-package value))
                                        (symbol-name value)))))
       (format stream "\"~A\"" val)))))

(defun print-enum-to-json (value type stream numeric-enums-p)
  "Print an enum VALUE of type TYPE to STREAM. If NUMERIC-ENUMS-P, then print the enums value
rather than its name."
  (when (eql type 'google:null-value)
    (format stream "null")
    (return-from print-enum-to-json))
  (if numeric-enums-p
      (format stream "~D" (enum-keyword-to-int type value))
      (format stream "\"~A\"" (pi::enum-name->proto value))))

(defun print-map-to-json (value map-descriptor indent stream camel-case-p numeric-enums-p)
  "Print a map type to JSON.

Parameters:
  VALUE: The hash-table to print.
  MAP-DESCRIPTOR: The map-descriptor of the map.
  INDENT: If non-nil, the amount to indent when pretty-printing.
  STREAM: The stream to print to.
  CAMEL-CASE-P, NUMERIC-ENUMS-P: passed recursively to PRINT-FIELD-TO-JSON."
  (format stream "{")
  (when indent (format stream "~%"))
  (let ((pair-printed nil))
    (loop for k being the hash-key of value using (hash-value v)
          do (if pair-printed
                 (format stream ",")
                 (setf pair-printed t))
             (if indent
                 (format stream "~&~V,0T\"~A\": " (+ indent 2) k)
                 (format stream "\"~A\":"  (write-to-string k)))
<<<<<<< HEAD
             (print-field-to-json v (pi::map-descriptor-val-class map-descriptor)
                                  (and indent (+ indent 2)) stream camel-case-p numeric-enums-p)))
=======
             (print-field-to-json v (pi::map-value-class map-descriptor)
                                  (and indent (+ indent 4)) stream camel-case-p numeric-enums-p)))
>>>>>>> f6ad626b
    (if indent
        (format stream "~&~V,0T}" indent)
        (format stream "}")))

;;; Parse objects that were serialized using JSON format.

;;; TODO(cgay): replace all assertions here with something that signals a
;;; subtype of protobuf-error and shows current stream position.

(defgeneric parse-json (type &key stream ignore-unknown-fields-p spliced-p)
  (:documentation
   "Parses an object message of type TYPE from the stream STREAM using JSON.
If IGNORE-UNKNOWN-FIELDS-P is true, then skip fields which are not defined in the
message TYPE. Otherwise, throw an error. If SPLICED-P is true, then do not attempt
to parse an opening bracket."))

(defmethod parse-json ((type symbol)
                       &key (stream *standard-input*) ignore-unknown-fields-p spliced-p)
  (let ((message (find-message-descriptor type :error-p t)))
    (parse-json message :stream stream :spliced-p spliced-p
                        :ignore-unknown-fields-p ignore-unknown-fields-p)))

(defmethod parse-json ((msg-desc message-descriptor)
                       &key (stream *standard-input*) ignore-unknown-fields-p spliced-p)
  "Parse a JSON formatted message with descriptor MSG-DESC from STREAM. If IGNORE-UNKNOWN-FIELDS-P
is true, then skip fields which are not defined in MSG-DESC. Otherwise, throw an error. If
SPLICED-P is true, then do not attempt to parse an opening bracket."
  (let ((object #+sbcl (make-instance (or (pi::proto-alias-for msg-desc)
                                          (proto-class msg-desc)))
                #-sbcl (funcall (pi::get-constructor-name
                                 (or (pi::proto-alias-for msg-desc)
                                     (proto-class msg-desc)))))
        ;; Repeated slot names, tracks which slots need to be nreversed.
        (rslots ()))
    (when (special-json-p (proto-class msg-desc))
      (return-from parse-json (parse-special-json (proto-class msg-desc)
                                                  stream
                                                  ignore-unknown-fields-p)))
    (unless spliced-p
      (pi::expect-char stream #\{))
    (loop
      (let* ((name  (pi::parse-string stream))
             (field (or (find-field-descriptor msg-desc name)
                        (find-field-descriptor-by-json-name msg-desc name)))
             (type  (and field (if (eq (proto-class field) 'boolean)
                                   :bool
                                   (proto-class field))))
             (slot  (and field (pi::proto-external-field-name field))))
        (pi::expect-char stream #\:)
        (if (null field)
            ;; If FIELD is null, then we assume that MSG-DESC describes a
            ;; different version of the proto on the wire which doesn't
            ;; have FIELD, and continue,
            (if ignore-unknown-fields-p
                (skip-json-value stream)
                (error 'unknown-field-type
                       :format-control "unknown field ~S encountered in message ~S"
                       :format-arguments (list name msg-desc)))
            (let (val error-p null-p)
              (cond
                ((eql (peek-char nil stream nil) #\n)
                 (pi::expect-token-or-string stream "null")
                 (setf null-p t))
                ((eq (proto-label field) :repeated)
                 (pi::expect-char stream #\[)
                 (loop
                   (multiple-value-bind (data err)
                       (parse-value-from-json type :stream stream
                                                   :ignore-unknown-fields-p ignore-unknown-fields-p)
                     (if err
                         (setf error-p t)
                         (push data val)))
                   (if (eql (peek-char nil stream nil) #\,)
                       (pi::expect-char stream #\,)
                       (return)))
                 (pi::expect-char stream #\]))
                (t (multiple-value-setq (val error-p)
                     (parse-value-from-json type
                                            :stream stream
                                            :ignore-unknown-fields-p ignore-unknown-fields-p))))
              (cond
                (null-p nil)
                (error-p
                 (unknown-field-type type field msg-desc)
                 (return-from parse-json))
                ((eq (pi::proto-kind field) :map)
                 (dolist (pair val)
                   (setf (gethash (car pair) (proto-slot-value object slot))
                         (cdr pair))))
                (t
                 (when slot
                   (setf (proto-slot-value object slot) val)
                   (when (eq (proto-label field) :repeated)
                     (pushnew slot rslots))))))))
      (if (eql (peek-char nil stream nil) #\,)
        (pi::expect-char stream #\,)
        (progn
          (pi::expect-char stream #\})
          (dolist (slot rslots)
            (setf (proto-slot-value object slot)
                  (nreverse (proto-slot-value object slot))))
          (return-from parse-json object))))))

(defun parse-value-from-json (type &key (stream *standard-input*) ignore-unknown-fields-p)
  "Parse a single JSON value of type TYPE from STREAM. IGNORE-UNKNOWN-FIELDS-P is passed
to recursive calls to PARSE-JSON."
  (let ((desc (or (find-message-descriptor type)
                  (find-enum-descriptor type)
                  (find-map-descriptor type))))
    (cond ((pi::scalarp type)
           (case type
             ((:float) (pi::parse-float stream))
             ((:double) (pi::parse-double stream :append-d0 t))
             ((:string) (pi::parse-string stream))
             ((:bool)
              (let ((token (pi::parse-token stream)))
                (cond ((string= token "true") t)
                      ((string= token "false") nil)
                      ;; Parsing failed, return T as a second
                      ;; value to indicate a failure.
                      (t (values nil t)))))
             ((:bytes)
              (cl-base64:base64-string-to-usb8-array (pi::parse-string stream)))
             (otherwise
              (if (eql (peek-char nil stream nil) #\")
                  (let (ret)
                    (pi::expect-char stream #\")
                    (setf ret (pi::parse-signed-int stream))
                    (pi::expect-char stream #\")
                    ret)
                  (pi::parse-signed-int stream)))))
          ((typep desc 'pi::message-descriptor)
           (parse-json desc :stream stream :ignore-unknown-fields-p ignore-unknown-fields-p))
          ((typep desc 'pi::enum-descriptor)
           (multiple-value-bind (name type-parsed)
               (pi::parse-token-or-string stream)
             ;; special handling for well known enum NullValue.
             (when (eql type 'google:null-value)
               (assert (string= name "null") (name)
                       "~S is not a valid keyword for well-known enum NullValue" name)
               (return-from parse-value-from-json
                 :null-value))
             (let ((enum (if (eql type-parsed 'symbol)
                             ;; If the parsed type is a symbol, then the enum was printed
                             ;; as an integer. Otherwise, it is a string which names a
                             ;; keyword.
                             (find (parse-integer name) (pi::enum-descriptor-values desc)
                                   :key #'pi::enum-value-descriptor-value)
                             (find (pi::keywordify name)
                                   (pi::enum-descriptor-values desc)
                                   :key #'pi::enum-value-descriptor-name))))
               (and enum (pi::enum-value-descriptor-name enum)))))
          ;; In the case of maps, return a list of key-value pairs.
          ((typep desc 'pi::map-descriptor)
           (pi::expect-char stream #\{)
           (let ((key-type (pi::map-key-class desc))
                 (val-type (pi::map-value-class desc)))
             (loop with pairs = ()
                   for pair = (cons nil nil)
                   do (if (eql key-type :string)
                          (setf (car pair) (pi::parse-string stream))
                          (setf (car pair) (parse-integer
                                            (pi::parse-string stream))))
                      (pi::expect-char stream #\:)
                      (setf (cdr pair) (parse-value-from-json val-type :stream stream))
                      (push pair pairs)
                      (if (eql (peek-char nil stream nil) #\,)
                          (pi::expect-char stream #\,)
                          (progn
                            (pi::expect-char stream #\})
                            (return pairs))))))
          (t (values nil t)))))

(defun skip-json-value (stream)
  "Skip a single JSON value in STREAM. This can
be either an array, object, or primitive."
  (pi::skip-whitespace stream)
  (case (peek-char nil stream nil)
    ((#\{) (skip-json-object stream))
    ((#\[) (skip-json-array stream))
    (t (pi::parse-token-or-string stream))))

(defun skip-json-array (stream)
  "Skip a JSON array in STREAM."
  (pi::expect-char stream #\[)
  (loop do (skip-json-value stream)
           (if (eql (peek-char nil stream nil) #\,)
               (pi::expect-char stream #\,)
               (return)))
  (pi::skip-whitespace stream)
  (pi::expect-char stream #\]))

(defun skip-json-object (stream)
  "Skip a JSON object in STREAM."
  (pi::expect-char stream #\{)
  (loop do (pi::parse-string stream)
           (pi::expect-char stream #\:)
           (skip-json-value stream)
           (if (eql (peek-char nil stream nil) #\,)
               (pi::expect-char stream #\,)
               (return)))
  (pi::skip-whitespace stream)
  (pi::expect-char stream #\}))

(defun find-field-descriptor-by-json-name (msg-desc name)
  "Return the field-descriptor with json-name NAME in MSG-DESC."
  (or (find name (proto-fields msg-desc) :key #'pi::proto-json-name :test #'string=)
      (loop for oneof in (pi::proto-oneofs msg-desc)
              thereis (find name (pi::oneof-descriptor-fields oneof)
                            :key #'pi::proto-json-name
                            :test #'string=))))

;; Special JSON mappings for well known types below

(defun special-json-p (type)
  "Check if the message TYPE has a special JSON mapping."
  (member type '(google:any
                 google:timestamp
                 google:duration
                 google:struct
                 google:field-mask
                 google:list-value
                 google:value
                 google:bool-value
                 google:string-value
                 google:bytes-value
                 google:double-value
                 google:float-value
                 google:int32-value
                 google:int64-value
                 google:u-int32-value
                 google:u-int64-value)))

(defun wrapper-message->type (type)
  "For a well known wrapper type TYPE, return the type being wrapped."
  (ecase type
    ((google:bool-value) :bool)
    ((google:string-value) :string)
    ((google:bytes-value) :bytes)
    ((google:double-value) :double)
    ((google:float-value) :float)
    ((google:int32-value) :int32)
    ((google:int64-value) :int64)
    ((google:u-int32-value) :uint32)
    ((google:u-int64-value) :uint64)))

(defun print-special-json (object type stream indent camel-case-p numeric-enums-p)
  "For an OBJECT whose TYPE is a well-known type, print the object's special JSON mapping
to STREAM. INDENT, CAMEL-CASE-P, and NUMERIC-ENUMS-P are passed recursively to PRINT-JSON
for any types."
  (case type
    ((google:any)
     (let ((url (google:any.type-url object))
           (packed-message (wkt:unpack-any object)))
       (format stream "{")
       (if indent
           (format stream "~&~V,0T\"url\": \"~A\"" (+ indent 2) url)
           (format stream "\"url\": \"~A\"" url))
       (if (special-json-p (type-of packed-message))
           ;; special handling for nested special json mapping within an ANY.
           (progn
             (if indent
                 (format stream ",~&~V,0T\"value\": " (+ indent 2))
                 (format stream ",\"value\":"))
             (print-special-json packed-message (type-of packed-message) stream
                                 (and indent (+ indent 2)) camel-case-p numeric-enums-p)
             (if indent
                 (format stream "~&~V,0T}" indent)
                 (format stream "}")))
           (print-json packed-message :stream stream
                                      :indent indent
                                      :camel-case-p camel-case-p
                                      :numeric-enums-p numeric-enums-p
                                      :spliced-p t))))
    ;; todo(benkuehnert): LOCAL-TIME's utility f or printing rfc3339 strings does not
    ;; support nanosecond precision and uses milisecond precision by default. Proto
    ;; spec says that nanosecond precision should be used whenever possible.
    ((google:timestamp)
     (let ((timestamp (local-time:unix-to-timestamp
                       (google:timestamp.seconds object)
                       :nsec (google:timestamp.nanos object))))
       (format stream "~S" (local-time:format-rfc3339-timestring nil timestamp))))
    ((google:duration)
     (let ((seconds (google:duration.seconds object))
           (nanos (google:duration.nanos object)))
       (assert (eql (signum seconds) (signum nanos)))
       (format stream "\"~D.~V,VDs\"" seconds 9 #\0 (abs nanos))))
    ((google:field-mask)
     (let ((paths (google:field-mask.paths object)))
       (format stream "\"~{~a~^,~}\"" (mapcar (lambda (name)
                                            (pi::camel-case-but-one name '(#\_)))
                                              paths))))
    ((google:struct)
     (let ((field (first (proto-fields (find-message-descriptor type)))))
       (print-map-to-json (google:fields object) (find-map-descriptor (proto-class field))
                          indent stream camel-case-p numeric-enums-p)))
    ((google:list-value)
     (format stream "[")
     (loop for print-comma-p = nil then t
           for value in (google:values object)
           do (when print-comma-p (format stream ","))
              (when indent (format stream "~&~V,0T" (+ 2 indent)))
              (print-field-to-json value 'google:value (and indent (+ indent 2))
                                   stream camel-case-p numeric-enums-p))
     (if indent
         (format stream "~&~V,0T]" indent)
         (format stream "]")))
    ((google:value)
     (let* ((oneof-data (slot-value object 'google::%kind))
            ;; The wkt Value consists of a single oneof, so the first oneof in the
            ;; descriptor's list is the one we are looking for.
            (oneof-desc (first (pi::proto-oneofs (find-message-descriptor type))))
            (set-field (pi::oneof-set-field oneof-data)))
       (assert set-field ()
               "Message ~S must have a set 'kind' oneof as it has well-known-type 'Value'." object)
       (let* ((field (aref (pi::oneof-descriptor-fields oneof-desc)
                           (pi::oneof-set-field oneof-data)))
              (value (pi::oneof-value oneof-data)))
         (print-field-to-json value (proto-class field)
                              indent stream camel-case-p numeric-enums-p))))
    ;; Otherwise, TYPE is a wrapper type.
    (t (if object
           (print-scalar-to-json (google:value object)
                                 (wrapper-message->type type)
                                 stream)
           (format stream "null")))))

(defun parse-special-json (type stream ignore-unknown-fields-p)
  "Parse a well known type TYPE from STREAM. IGNORE-UNKNOWN-FIELDS-P is passed to recursive
calls to PARSE-JSON."
  ;; If the stream starts with 'n', then the data is NULL. In all cases except the `Value`
  ;; well-known-type, we return NIL. However, if TYPE is GOOGLE:VALUE, then we return the
  ;; wrapper enum that represents null.
  (when (eql (peek-char nil stream nil) #\n)
    (pi::expect-token-or-string stream "null")
    (return-from parse-special-json
      (if (eql type 'google:value)
          (google:make-value :null-value :null-value)
          nil)))
  (case type
    ((google:any)
     (pi::expect-char stream #\{)
     (pi::expect-token-or-string stream "url")
     (pi::expect-char stream #\:)
     (let* ((type-url (pi::parse-string stream))
            (type (wkt::resolve-type-url type-url)))
       (pi::expect-char stream #\,)
       (if (not (special-json-p type))
           ;; Parse the remaining elements in the object into a new message, then pack that message.
           (wkt:pack-any
            (parse-json type :stream stream
                             :ignore-unknown-fields-p ignore-unknown-fields-p
                             :spliced-p t))
           ;; If URL names a well-known-type, then the next element in the object has key "VALUE",
           ;; and the value is the special JSON format. Parse that and close the object.
           (let (ret)
             (pi::expect-token-or-string stream "value")
             (pi::expect-char stream #\:)
             (setf ret (parse-special-json type stream ignore-unknown-fields-p))
             (pi::expect-char stream #\})
             (wkt:pack-any ret)))))

    ((google:timestamp)
     (let* ((timestring (pi::parse-string stream))
            (timestamp (local-time:parse-rfc3339-timestring timestring)))
       (google:make-timestamp
        :seconds (local-time:timestamp-to-unix timestamp)
        :nanos (local-time:nsec-of timestamp))))

    ;; Durations can feasibly have 64-bit seconds place, so parsing a float/double is lossy.
    ((google:duration)
     (pi::expect-char stream #\")
     (let ((seconds (pi::parse-signed-int stream)))
       (ecase (peek-char nil stream nil)
         ;; Duration has no decimal component.
         ((#\s)
          (pi::expect-char stream #\s)
          (pi::expect-char stream #\")
          (google:make-duration :seconds seconds))
         ((#\.)
          (pi::expect-char stream #\.)
          ;; Parse the decimal part of the string, and convert to nanoseconds.
          (let ((remainder (pi::parse-token stream)))
            (assert (eql (char remainder (1- (length remainder))) #\s)
                    nil "Duration string ~S.~A does end with \"s\"" seconds remainder)
            (pi::expect-char stream #\")
            (let* ((decimals (subseq remainder 0 (1- (length remainder))))
                   ;; If there are more than 9 decimal points, trim to length 9.
                   (decimals (if (< 9 (length decimals))
                                 (subseq decimals 0 10)
                                 decimals))
                   (dec-length (length decimals)))
              (google:make-duration
               :seconds seconds
               ;; Nanoseconds are in the range 0 through 999,999,999. Pad the decimal string
               ;; with 0s to make the string have total length 9.
               ;; Lastly, multiply by the sign of SECONDS, as NANOS and and SECONDS must
               ;; have the same sign.
               :nanos (* (if (= 0 seconds) 1 (signum seconds))
                         (parse-integer (concatenate 'string
                                                     decimals
                                                     (make-string (- 9 dec-length)
                                                                  :initial-element #\0)))))))))))

    ;; Field masks are in the form \"camelCasePath1,path2,path3\". We need to first split,
    ;; then convert to proto field name format (lowercase, separated by underscore).
    ((google:field-mask)
     (let ((camel-case-paths (pi::split-string (pi::parse-string stream)
                                                       :separators '(#\,))))
       (google:make-field-mask
        :paths (mapcar (lambda (path) (nstring-downcase (pi::uncamel-case path #\_)))
                       camel-case-paths))))

    ((google:struct)
     (pi::expect-char stream #\{)
     (loop with ret = (google:make-struct)
           for key = (pi::parse-string stream)
           do (pi::expect-char stream #\:)
              (setf (google:struct.fields-gethash key ret)
                    (parse-special-json 'google:value stream ignore-unknown-fields-p))
              (if (eql (peek-char nil stream nil) #\,)
                  (pi::expect-char stream #\,)
                  (progn
                    (pi::expect-char stream #\})
                    (return ret)))))

    ((google:list-value)
     (pi::expect-char stream #\[)
     (loop with ret = (google:make-list-value)
           do (multiple-value-bind (data err)
                  (parse-value-from-json 'google:value
                                         :stream stream
                                         :ignore-unknown-fields-p ignore-unknown-fields-p)
                (if err
                    (error "Error while parsing well known type VALUE from JSON format.")
                    (push data (google:list-value.values ret))))
              (if (eql (peek-char nil stream nil) #\,)
                  (pi::expect-char stream #\,)
                  (progn
                    (pi::expect-char stream #\])
                    (return ret)))))

    ((google:value)
     (case (peek-char nil stream nil)
       ((#\{) (google:make-value
               :struct-value (parse-special-json 'google:struct stream ignore-unknown-fields-p)))
       ((#\[) (google:make-value
               :list-value (parse-special-json 'google:list-value stream ignore-unknown-fields-p)))
       ((#\") (google:make-value :string-value (pi::parse-string stream)))
       ((#\t)
        (pi::expect-token-or-string stream "true")
        (google:make-value :bool-value t))
       ((#\f)
        (pi::expect-token-or-string stream "false")
        (google:make-value :bool-value nil))
       ;; Otherwise, the value has type double.
       (t (google:make-value :number-value (pi::parse-double stream :append-d0 t)))))

    ;; Otherwise, the well known type is a wrapper type.
    (t (let ((object #+sbcl (make-instance type)
                     #-sbcl (funcall (pi::get-constructor-name type)))
             (value (parse-value-from-json (wrapper-message->type type) :stream stream)))
         (setf (google:value object) value)
         object))))<|MERGE_RESOLUTION|>--- conflicted
+++ resolved
@@ -180,13 +180,8 @@
              (if indent
                  (format stream "~&~V,0T\"~A\": " (+ indent 2) k)
                  (format stream "\"~A\":"  (write-to-string k)))
-<<<<<<< HEAD
-             (print-field-to-json v (pi::map-descriptor-val-class map-descriptor)
+             (print-field-to-json v (pi::map-value-class map-descriptor)
                                   (and indent (+ indent 2)) stream camel-case-p numeric-enums-p)))
-=======
-             (print-field-to-json v (pi::map-value-class map-descriptor)
-                                  (and indent (+ indent 4)) stream camel-case-p numeric-enums-p)))
->>>>>>> f6ad626b
     (if indent
         (format stream "~&~V,0T}" indent)
         (format stream "}")))
