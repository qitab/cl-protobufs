;;; Copyright 2012-2020 Google LLC
;;;
;;; Use of this source code is governed by an MIT-style
;;; license that can be found in the LICENSE file or at
;;; https://opensource.org/licenses/MIT.

(in-package "PROTO-IMPL")

;;; Protobuf serialization from Lisp objects

;;; When the optimize speed option is used we avoid using DEFMETHOD, which generates
;;; generic functions that are costly to lookup at runtime.  Instead, we define
;;; the "methods" as functions that are attached to the symbol naming the class,
;;; so we can easily locate them using GET at runtime.
;;; In SBCL, generalized function names are used instead.

#+sbcl
(eval-when (:compile-toplevel :load-toplevel :execute)
  (sb-int:define-function-name-syntax :protobuf (name)
    (and (consp (cdr name)) (consp (cddr name)) (not (cdddr name))
         ;; Imo these should be :marshall :unmarshall
         ;; since Serialize is such an overloaded term.
         (member (second name) '(:serialize :deserialize))
         (symbolp (third name))
         (values t (second name)))))

(defun def-pseudo-method (method-name meta-message args body)
  (let ((name (etypecase meta-message
                (symbol meta-message)
                (message-descriptor (proto-class meta-message)))))
    #+sbcl `(defun (:protobuf ,method-name ,name) ,args ,@body)
    #-sbcl `(setf (get ',name ',method-name) (lambda ,args ,@body))))

(defun call-pseudo-method (method-name meta-message &rest args)
  (let ((class (proto-class meta-message)))
    #+sbcl
    `(funcall #'(:protobuf ,method-name ,class) ,@args)
    #-sbcl
    `(let ((method (get ',class ',method-name)))
       (assert method)
       (funcall (the function method) ,@args))))

;; Within a custom serializer/deserializer "method", in SBCL it is faster to call
;; another custom "method" via the function name syntax
;;  (funcall #'(:protobuf {:serialize|:deserialize} type-name) ...)
;; than it is to make the same call using (funcall (get ...)) as is done in
;; the platform-agnostic code.
;; However within the generic serializer/deserializer we unfortunately have to
;; resort to using the globaldb to ask for the fast method, which is actually
;; slower than GET.  Easy come, easy go.

(declaim (inline custom-serializer))
(defun custom-serializer (type)
  (the (or null function)
       #+sbcl (let ((name `(:protobuf :serialize ,type)))
                (if (fboundp name) (fdefinition name)))
       #-sbcl (get type :serialize)))

(declaim (inline custom-deserializer))
(defun custom-deserializer (type)
  (the (or null function)
       #+sbcl(let ((name `(:protobuf :deserialize ,type)))
               (if (fboundp name) (fdefinition name)))
       #-sbcl(get type :deserialize)))

;;; Serialization

(defun serialize-object-to-stream (stream object &optional (type (type-of object)))
  "Serialize OBJECT of type TYPE onto the STREAM using wire format.
   OBJECT and TYPE are as described in SERIALIZE-OBJECT-TO-BYTES."
  (let ((buffer (serialize-object-to-bytes object type)))
    ;; Todo: serialization to a stream can skip the compactification step.
    ;; Instead use CALL-WITH-EACH-CHUNK on the uncompactified buffer
    ;; which will iterate over ranges of octets that contain no intervening
    ;; deletion markers.
    (write-sequence buffer stream)
    buffer))

(defun serialize-object-to-file (filename object &optional (type (type-of object)))
  "Serialize OBJECT of type TYPE into FILENAME using wire format.
   OBJECT and TYPE are as described in SERIALIZE-OBJECT-TO-BYTES."
  (with-open-file (stream filename
                   :direction :output
                   :element-type '(unsigned-byte 8))
    (serialize-object-to-stream stream object type)))

(defun serialize-object-to-bytes (object &optional (type (type-of object)))
  "Serializes OBJECT into a new vector of (unsigned-byte 8) using wire format."
  (or (and (slot-exists-p object '%bytes)
           (proto-%bytes object))
      (let ((fast-function
             #-sbcl (get type :serialize)
             #+sbcl (handler-case (fdefinition `(:protobuf :serialize ,type))
                      (undefined-function () nil)))
            (b (make-octet-buffer 100)))
        (if fast-function
            (funcall (the function fast-function) object b)
            (serialize-object object (find-message-for-class type) b))
        (let ((compact-buf (compactify-blocks b)))
          (concatenate-blocks compact-buf)))))

;; Serialize the object using the given protobuf type

;; The default function uses metadata from the message descriptor.
(defun serialize-object (object msg-desc buffer)
  "Serialize OBJECT with message descriptor MSG-DESC into BUFFER using wire format.
   The value returned is the number of octets written to BUFFER."
  (declare (buffer buffer)
           (message-descriptor msg-desc))
  ;; Check for the %BYTES slot, since groups do not have this slot.
  (let ((size 0))
    (dolist (field (proto-fields msg-desc))
      (iincf size (emit-field object field buffer)))
    (dolist (oneof (proto-oneofs msg-desc) size)
      (let* ((fields    (oneof-descriptor-fields oneof))
             (data      (slot-value object (oneof-descriptor-internal-name oneof)))
             (set-field (oneof-set-field data))
             (value     (oneof-value data)))
        (when set-field
          (let* ((field (aref fields set-field))
                 (type  (proto-type field))
                 (kind  (proto-kind field))
                 (index (proto-index field)))
            (iincf size
                   (emit-non-repeated-field value type kind index buffer))))))))

(defun emit-field (object field buffer)
  "Serialize a single field from an object to buffer

Parameters:
  OBJECT: The protobuf object which contains the field to be serialized.
  FIELD: The field-descriptor describing which field of OBJECT to serialize.
  BUFFER: The buffer to serialize to."
  (declare (type field-descriptor field))
  (let ((message-type (slot-value field 'message-type)))
    (unless
        (if (eq message-type :extends)
            (has-extension object (slot-value field 'internal-field-name))
            (has-field object (slot-value field 'external-field-name)))
      (return-from emit-field 0))
<<<<<<< HEAD
    (let* ((type   (slot-value field 'type))
           (kind   (slot-value field 'kind))
           (slot   (slot-value field 'internal-field-name))
           (reader (slot-value field 'reader))
           (index (proto-index field))
           ;; If the field is lazy, use slot-value, since calling the reader will
           ;; unnecessarily deserialize the message.
           (value (read-slot object slot (and (not (proto-lazy-p field)) reader))))
      ;; For singular fields, only emit if VALUE is not default.
      (when
          (and (eq (proto-label field) :singular)
               (case type
                 ((proto:byte-vector cl:string) (= (length value) 0))
                 ((cl:double-float cl:float) (= value 0))
                 (t (eq value (eval (proto-initform field))))))
        (return-from emit-field 0))
=======
    (let* ((type   (slot-value field 'class))
           (index  (proto-index field))
           (value  (cond ((eq message-type :extends)
                          (get-extension object (slot-value field 'external-field-name)))
                         ((proto-lazy-p field)
                          (slot-value object (slot-value field 'internal-field-name)))
                         (t (proto-slot-value object (slot-value field 'external-field-name))))))
>>>>>>> 9cc2ec41
      (if (eq (proto-label field) :repeated)
          (or (emit-repeated-field value type kind (proto-packed field) index buffer)
              (undefined-field-type "While serializing ~S,"
                                    object type field))
          (or (emit-non-repeated-field value type kind index buffer)
              (undefined-field-type "While serializing ~S,"
                                    object type field))))))

(defun emit-repeated-field (value type kind packed-p index buffer)
  "Serialize a repeated field.
Warning: this function does not signal the undefined-field-type if serialization fails.

Parameters:
  VALUE: The data to serialize, e.g. the data resulting from calling read-slot on a field.
  TYPE: The :type slot of the field.
  KIND: The :kind slot of the field.
  PACKED-P: Whether or not the field in question is packed.
  INDEX: The index of the field (used for making tags).
  BUFFER: The buffer to write to."
  (declare (fixnum index)
           (buffer buffer))
  (let ((size 0))
    (declare (fixnum size))
    (cond ((and packed-p (packed-type-p type))
           ;; Handle scalar types. proto-packed-p of enum types returns nil,
           ;; so packed enum fields are handled below.
           (serialize-packed value type index buffer))
          ((eq kind :scalar)
           (let ((tag (make-tag type index)))
             (doseq (v value)
               (iincf size (serialize-scalar v type tag buffer)))
             size))
          ((eq kind :group)
           (let ((msg-desc (find-message type)))
             (doseq (v value)
               ;; To serialize a group, we encode a start tag,
               ;; serialize the fields, then encode an end tag
               (let ((tag1 (make-wire-tag $wire-type-start-group index))
                     (tag2 (make-wire-tag $wire-type-end-group   index)))
                 (iincf size (encode-uint32 tag1 buffer))
                 (dolist (f (proto-fields msg-desc))
                   (iincf size (emit-field v f buffer)))
                 (iincf size (encode-uint32 tag2 buffer))))
             size))
          ((eq kind :message)
           (let ((msg-desc (find-message type))
                 (tag (make-wire-tag $wire-type-string index))
                 (custom-serializer (custom-serializer type)))
             (doseq (v value)
               ;; To serialize an embedded message, first say that it's
               ;; a string, then encode its size, then serialize its fields
               (iincf size (encode-uint32 tag buffer))
               ;; If OBJECT has BYTES bound, then it is a lazy field, and BYTES is
               ;; the pre-computed serialization of OBJECT, so output that.
               (let ((precomputed-bytes (and (slot-exists-p v '%bytes)
                                             (proto-%bytes v)))
                     (submessage-size 0))
                 (with-placeholder (buffer)
                   (cond (precomputed-bytes
                          (setq submessage-size (length precomputed-bytes))
                          (buffer-ensure-space buffer submessage-size)
                          (fast-octets-out buffer precomputed-bytes))
                         (custom-serializer
                          (setq submessage-size
                                (funcall custom-serializer v buffer)))
                         (t
                          (setq submessage-size
                                (serialize-object v msg-desc buffer))))
                   (iincf size (+ (backpatch submessage-size)
                                  submessage-size))))))
           size)
          ((eq kind :enum)
           (let ((enum-desc (find-enum type)))
             (if packed-p
                 (serialize-packed-enum
                  value
                  (enum-descriptor-values enum-desc) index buffer)
                 (let ((tag (make-wire-tag $wire-type-varint index)))
                   (doseq (v value size)
                     (iincf size
                            (serialize-enum v (enum-descriptor-values enum-desc) tag buffer)))))))
          (t nil))))

(defun emit-non-repeated-field (value type kind index buffer)
  "Serialize a non-repeated field.
Warning: this function does not signal the undefined-field-type if serialization fails.

Parameters:
  VALUE: The data to serialize, e.g. the data resulting from calling read-slot on a field.
  TYPE: The :type slot of the field.
  KIND: The :kind slot of the field.
  INDEX: The index of the field (used for making tags).
  BUFFER: The buffer to write to."
  (declare (fixnum index)
           (buffer buffer))
  (let ((size 0))
    (declare (fixnum size))
    (case kind
      ((:scalar)
       (serialize-scalar value type (make-tag type index) buffer))
      ((:group)
       (let ((msg-desc (find-message type)))
         (unless value
           (return-from emit-non-repeated-field 0))
         (let ((tag1 (make-wire-tag $wire-type-start-group index))
               (tag2 (make-wire-tag $wire-type-end-group   index)))
           (iincf size (encode-uint32 tag1 buffer))
           (dolist (f (proto-fields msg-desc)
                      (i+ size (encode-uint32 tag2 buffer)))
             (iincf size (emit-field value f buffer))))))
      ((:message)
       (unless value
         (return-from emit-non-repeated-field 0))
       (let ((msg-desc          (find-message type))
             (precomputed-bytes (and (slot-exists-p value '%bytes)
                                     (proto-%bytes value)))
             (custom-serializer (custom-serializer type))
             (tag-size
               (encode-uint32 (make-wire-tag $wire-type-string index)
                              buffer))
             (submessage-size 0))
         (with-placeholder (buffer)
           (cond (precomputed-bytes
                  (setq submessage-size (length precomputed-bytes))
                  (buffer-ensure-space buffer submessage-size)
                  (fast-octets-out buffer precomputed-bytes))
                 (custom-serializer
                  (setq submessage-size
                        (funcall custom-serializer value buffer)))
                 (t
                  (setq submessage-size
                        (serialize-object value msg-desc buffer))))
           (+ tag-size (backpatch submessage-size) submessage-size))))
      ((:enum)
       (let ((enum-desc (find-enum type)))
         (serialize-enum value (enum-descriptor-values enum-desc)
                         (make-wire-tag $wire-type-varint index)
                         buffer)))
      ((:map)
       (let* ((map-desc (find-map-descriptor type))
              (tag (make-wire-tag $wire-type-string index))
              (key-type (map-descriptor-key-type map-desc))
              (val-type (map-descriptor-val-type map-desc))
              (val-kind (map-descriptor-val-kind map-desc)))
         (flet ((serialize-pair (k v)
                  (let ((ret-len (encode-uint32 tag buffer))
                        (map-len 0))
                    (with-placeholder (buffer)
                      ;; Key types are always scalar, so serialize-scalar works.
                      (iincf map-len (serialize-scalar k key-type
                                                       (make-tag key-type 1) buffer))
                      ;; Value types are arbitrary, non-map, non-repeated.
                      (iincf map-len (emit-non-repeated-field v val-type val-kind 2 buffer))
                      (i+ ret-len (i+ map-len (backpatch map-len)))))))
           (loop for k being the hash-keys of value
                   using (hash-value v)
                 sum (serialize-pair k v)))))
      (t nil))))

;;; Deserialization

(defun deserialize-object-from-file (type filename)
  "Deserialize an object of type TYPE (a symbol naming a message class)
   from FILENAME."
  (with-open-file (stream filename
                   :direction :input
                   :element-type '(unsigned-byte 8))
    (deserialize-object-from-stream type :stream stream)))

(defun deserialize-object-from-stream (type &key (stream *standard-input*))
  "Deserialize an object of type TYPE from STREAM."
  (let* ((size    (file-length stream))
         (buffer  (make-byte-vector size)))
    (read-sequence buffer stream)
    (deserialize-object-from-bytes type buffer)))

(defun deserialize-object-from-bytes (type buffer
                                      &optional (start 0) (end (length buffer)))
  "Deserialize an object of type TYPE from BUFFER, which is a simple
   array of (unsigned-byte 8).

   TYPE is the Lisp name of a Protobufs message (usually the name of a
   Lisp class) or a 'message-descriptor'.
   The primary return value is the new object,
   and the secondary value is the final index into BUFFER."
  (assert (symbolp type))
  (let ((fast-function
          #-sbcl (get type :deserialize)
          #+sbcl (handler-case (fdefinition `(:protobuf :deserialize ,type))
                   (undefined-function () nil))))
    (if fast-function
        (funcall (the function fast-function) buffer start end)
        (%deserialize-object type buffer start end))))

;; DESERIALIZE-OBJECT-FROM-BYTES should be sole user-facing API,
;; because that is the interface which decides whether to call a fast function
;; or the introspection-based stuff. The DESERIALIZE-OBJECT methods are supposed
;; to be a hidden internal detail, with sophisticated applications being permitted
;; to override them. Furthermore, consistency with the fast auto-generated functions,
;; demands that the START and END bounding indices not be optional.
;; Sadly, much code exists calling DESERIALIZE-OBJECT directly when really
;; DESERIALIZE-OBJECT-FROM-BYTES was meant.
;; To that end, I am "hiding" the methods as %DESERIALIZE-OBJECT
;; and allowing DESERIALIZE-OBJECT to be called as it was before.

(declaim (inline deserialize-object))
(defun deserialize-object (type buffer &optional (start 0) (end (length buffer)))
  (deserialize-object-from-bytes type buffer start end))

;; Allow clients to add their own methods
;; This is you might preserve object identity, e.g.
(defgeneric %deserialize-object (type buffer start end &optional end-tag)
  (:documentation
   "Deserialize an object of type TYPE from BUFFER between indices START and END.
    TYPE is the Lisp name of a Protobufs message (usually the name of a
    Lisp class) or a 'message-descriptor'.
    END-TAG is used internally to handle the (deprecated) \"group\" feature.
    The return values are the object and the index at which deserialization stopped."))

(defmethod %deserialize-object (type buffer start end &optional (end-tag 0))
  (let ((message (find-message-for-class type)))
    (assert message ()
            "There is no Protobuf message having the type ~S" type)
    (%deserialize-object message buffer start end end-tag)))

;; The default method uses metadata from the message descriptor.
(defmethod %deserialize-object ((msg-desc message-descriptor) buffer start end
                                &optional (end-tag 0))
  (let* ((class-name
           (or (proto-alias-for msg-desc) (proto-class msg-desc)))
         (class (find-class class-name)))
    (deserialize-structure-object
     msg-desc buffer start end end-tag class)))

(defstruct (field (:constructor make-field (index offset bool-index oneof-p initarg complex-field))
                  (:print-object
                   (lambda (self stream)
                     (format stream "#<~D~S>" (field-index self) (field-initarg self)))))
  "Field metadata for a protocol buffer.
Contains the INDEX of the field as according to protobuf, an internal
OFFSET, the BOOL-NUMBER (for simple boolean fields), a flag ONEOF-P which indicates if the field
is part of a oneof, the INITARG, the COMPLEX-FIELD datastructure.
See field-descriptor for the distinction between index, offset, and bool-number."
  index
  offset
  bool-index
  oneof-p
  initarg
  complex-field)

;; Make a map from field index to a FIELD structure in a vector.
;; As long as at least half of the vector elements will not be wasted,
;; the lookup is direct by field index, otherwise it is a hash-like lookup.
;; For consecutive indices starting at 1, direct lookup is always used.
;; Consecutive numbers starting at other than 1 could in theory be
;; direct-mapped by subtracting the "origin" but such usage is uncommon,
;; and the performance of the hash-based lookup as a fallback is adequate.
(defun make-field-map (fields)
  (let ((count 0) (max 0))
    (dolist (field fields)
      (incf count)
      (setf max (max (proto-index field) max)))
    (flet ((wrap (field)
             (make-field (proto-index field)
                         (proto-field-offset field)
                         (proto-bool-index field)
                         (and (proto-oneof-offset field) t)
                         (keywordify (proto-internal-field-name field))
                         field)))
      (if (< max (* count 2)) ; direct map
          (let ((map (make-array (1+ max) :initial-element nil)))
            (setf (svref map 0) t)
            (dolist (field fields map)
              (setf (svref map (proto-index field)) (wrap field))))
          ;; hash-based map. a "cheap" computation of a good table modulus,
          ;; barring a prime-number test, is an odd number achieving 50% load.
          (let* ((map (make-array (ash count 1) :initial-element nil))
                 (modulus (1- (length map))))
            (dolist (field fields map)
              (let ((bin (1+ (mod (proto-index field) modulus))))
                (push (wrap field) (svref map bin)))))))))

;; Given a field-number and a field-map, return the FIELD metadata or NIL.
(declaim (inline find-in-field-map))
(defun find-in-field-map (field-number field-map)
  (if (svref field-map 0)
      (unless (>= field-number (length field-map))
        (svref field-map field-number))
      (let ((modulus (1- (length field-map))))
        (dolist (field (svref field-map (1+ (mod field-number modulus))))
          (when (= (field-index field) field-number)
            (return field))))))

(defun message-field-metadata-vector (message)
  "Lazily compute and memoize a field map for message-descriptor
   MESSAGE. This is not needed unless the generic deserializer is
   executed."
  (if (slot-boundp message 'field-vect)
      (proto-field-vect message)
      (setf (proto-field-vect message)
            (make-field-map (append
                             (proto-fields message)
                             (loop for oneof in (proto-oneofs message)
                                   append (coerce (oneof-descriptor-fields oneof) 'list)))))))

;; The generic deserializer for structure-object collects all fields' values before
;; applying the object constructor. This is identical to the the way that the
;; optimized-for-speed deserializers work for standard-object and structure-object,
;; and in some respects it is a bug that DESERIALIZE-STANDARD-OBJECT does not do that.
;; We collect the fields into an ordered list with higher indices at the front,
;; so that if the next field index exceeds the index at the front of the list,
;; it is known not to have been seen yet; otherwise we scan the list and if absent,
;; insert in the correct place, or append an item into a found cell or replace the
;; cell's contents depending on whether the field is repeatable.

;; Return the cell for FIELD-NUMBER in FIELD-LIST, and as a second value,
;; the new list in case it was modified (as will generally be true for all
;; non-repeatable fields upon seeing them for the first time).
;; FIELD-MAP is a vector that translates FIELD-NUMBER to a FIELD object.
;; Return NIL and the original list if FIELD-NUMBER is unknown, though this could
;; easily return a cell in which to collect raw octets for missing schema fields.
(defun get-field-cell (field-number field-list field-map)
  (declare (optimize (speed 3) (safety 0)))
  ;; FIELD-LIST is maintained as a property list so that it may be passed
  ;; directly to the structure constructor. This is slightly more work than
  ;; maintaining an alist, but avoids subsequent rearrangement.
  (labels ((new-pair () ; return (#<FIELD> nil) to be spliced in somewhere
             (let ((field (find-in-field-map field-number field-map)))
               (if field
                   (list field nil)
                   (return-from get-field-cell (values nil field-list)))))
           (insert-at-front ()
             ;; Serialization algorithms are encouraged to transmit fields in ascending
             ;; numerical order, so this should be the most common case.
             (let ((pair (new-pair)))
               (rplacd (cdr pair) field-list) ; splice in front
               ;; First return value is the cons cell for the pair,
               ;; second is the list as a whole, which is now headed by this pair.
               (values pair pair)))
           (insert-at-end (head &aux (rest (cdr head)))
             (if (not rest)
                 (insert-after head)
                 (insert-at-end (cdr rest))))
           (insert-after (tail)
             ;; A picture: list is (#<FIELD A> a-val #<FIELD C> c-val #<FIELD D> d-val ...)
             ;;                                ^--- TAIL points here
             ;; to insert newly-seen field B after field A, replace the cdr of TAIL
             ;; with new-pair, and new-pair's tail with CDR of TAIL
             (let ((pair (new-pair)))
               (rplacd (cdr pair) (cdr tail))
               (rplacd tail pair)
               ;; As above, first value is the cons cell for the pair,
               ;; second is the original list since it was destructively altered.
               (values pair field-list)))
           (insert-in (splice-point &aux (rest (cdr splice-point)))
             (if (not rest)
                 (insert-after splice-point)
                 ;; REST is the head of the next pair in the plist
                 (let* ((field (car rest))
                        (index (field-index field)))
                   (cond ((i> field-number index) ; unseen, and in between two seen indices
                          (insert-after splice-point))
                         ((i= field-number index) ; a field which has been seen before
                          (values rest field-list))
                         (t                       ; keep on looking
                          (insert-in (cdr rest))))))))
    (if (not field-list)
        (insert-at-front)
        (let* ((cur-field (find-in-field-map field-number field-map))
               (top-field (car field-list))
               (index (field-index top-field)))
          (if (and cur-field (field-oneof-p cur-field))
              ;; If a field is part of a oneof, put it at the end of the plist.
              ;; This is to preserve the behavior that if two fields from the same
              ;; oneof are recieved on the wire, then only the last one is set. Since
              ;; this list sorts fields by their index, this information is lost here,
              ;; so oneofs need to ignore this heuristic.
              (insert-at-end (cdr field-list))
              (cond ((i> field-number index) ; greater than any field number seen thus far
                     (insert-at-front))
                    ((i= field-number index) ; a field number which has been seen before
                     (values field-list field-list))
                    (t                       ; keep on looking
                     (insert-in (cdr field-list)))))))))

(defun deserialize-structure-object (message buffer index limit end-tag class)
  "Deserialize a message.

Parameters:
  MESSAGE: The message-descriptor of the data to be deserialized
  BUFFER: The buffer to read from.
  INDEX: The index of the buffer to read from.
  LIMIT: The upper bound of INDEX.
  END-TAG: [For groups only] The tag which ends a group.
  CLASS: The class which will be created and returned."
  (declare (type (simple-array (unsigned-byte 8)) buffer))
  (let ((index (or index 0))
        (limit (or limit (length buffer)))
        ;; This quickly translates a field number to its PROTO-FIELD object
        ;; without using linear scan.
        (field-map (message-field-metadata-vector message))
        offset-list extension-list bool-map
        initargs initargs-final tag)
    (loop
      (multiple-value-setq (tag index)
        (if (i< index limit) (decode-uint32 buffer index) (values 0 index)))
      (when (i= tag end-tag)
        ;; We're done if we've gotten to the end index or
        ;; we see an end tag that matches a previous group's start tag
        ;; Note that the default end tag is 0, which is also an end of
        ;; message marker (there can never be "real" zero tags because
        ;; field indices start at 1)
        (loop
          for cell on initargs by #'cddr
          do
             (let* ((field (car cell))
                    (inner-index (field-offset field))
                    (bool-index (field-bool-index field))
                    (initargs (field-initarg field))
                    ;; Get the full metadata from the brief metadata.
                    (field (field-complex-field field))
                    (oneof-offset (proto-oneof-offset field)))
               (rplaca cell initargs)
               (when (eq (proto-label field) :repeated)
                 (let ((data (nreverse (cadr cell))))
                   (setf (cadr cell)
                         (if (eq (proto-container field) :vector)
                             (coerce data 'vector)
                             data))))
               (cond ((eq (proto-message-type field) :extends)
                      ;; If an extension we'll have to set it manually later...
                      (progn
                        (push `(,(proto-internal-field-name field) ,(cadr cell))
                              extension-list)))
                     (bool-index
                      (push (cons bool-index (cadr cell)) bool-map)
                      (when inner-index
                        (push inner-index offset-list)))
                     ;; Fields contained in a oneof need to be wrapped in
                     ;; a oneof struct.
                     (oneof-offset
                      (push (make-oneof
                             :value (cadr cell)
                             :set-field oneof-offset)
                            initargs-final)
                      (push (car cell) initargs-final))
                     ;; Otherwise we have to mark is set later.
                     (t
                      (progn
                        (push (cadr cell) initargs-final)
                        (push (car cell) initargs-final)
                        (when inner-index
                          (push inner-index offset-list)))))))
        (let ((new-struct
                #+sbcl ; use the defstruct description to get the constructor name
                (let ((dd (sb-kernel:layout-info (sb-pcl::class-wrapper class))))
                  (apply (sb-kernel:dd-default-constructor dd) initargs-final))
                ;; We have to call the constructor for the object as
                ;; we have no idea if MAKE-INSTANCE will actually work.
                ;; So just use the constructor name.
                #-sbcl
                (let ((class-name (class-name class)))
                  (apply (get-constructor-name class-name) initargs-final))))
          ;; Finally set the extensions and the is-set field.
          (loop for extension in extension-list do
            (set-extension new-struct (first extension) (second extension)))
          (when bool-map
            (loop with bool-vec = (slot-value new-struct '%%bool-values)
                  for (bool-index . value) in bool-map do
                    (setf (bit bool-vec bool-index) (if value 1 0))))
          (loop with is-set = (slot-value new-struct '%%is-set)
                for offset in offset-list do
                  (setf (bit is-set offset) 1))
          (return-from deserialize-structure-object
            (values new-struct index))))
      (multiple-value-bind (cell updated-list)
          (get-field-cell (ilogand (iash tag -3) #x1FFFFFFF) initargs field-map)
        (setq initargs updated-list)
        (if (not cell) ; skip this field
            (setq index (skip-element buffer index tag))
            ;; cell = (#<field> DATA . more) - "more" is the tail of the plist
            ;; CELL now points to the cons where DATA should go.
            (let* ((field (field-complex-field (pop cell)))
                   (repeated-p (eq (proto-label field) :repeated))
                   (lazy-p (proto-lazy-p field))
                   (field-kind (proto-kind field))
                   (type (proto-type field))
                   (data))
              ;; If we are deseralizing a map type, we want to (create and) add
              ;; to an existing hash table in the CELL cons.
              (if (eq field-kind :map)
                  (let ((map-desc (find-map-descriptor type)))
                    (unless (car cell)
                      (setf (car cell) (make-hash-table)))
                    (let ((key-type (map-descriptor-key-type map-desc))
                          (val-type (map-descriptor-val-type map-desc))
                          (val-kind (map-descriptor-val-kind map-desc))
                          map-tag map-len key-data start (val-data nil))
                      (multiple-value-setq (map-len index)
                        (decode-uint32 buffer index))
                      (setq start index)
                      (loop
                        (when (= index (+ map-len start))
                          (assert key-data)
                          (setf (gethash key-data (car cell)) val-data)
                          (return))
                        (multiple-value-setq (map-tag index)
                          (decode-uint32 buffer index))
                        ;; Check if data on the wire is a key
                        ;; Keys are always scalar types, so
                        ;; just deserialize it.
                        (if (= 1 (ilogand (iash map-tag -3) #x1FFFFFFF))
                            (multiple-value-setq (key-data index)
                              (deserialize-scalar key-type buffer index))
                            ;; Otherwise it must be a value, which has
                            ;; arbitrary type.
                            (multiple-value-setq (val-data index)
                              (deserialize-structure-object-field
                               val-type val-kind buffer index map-tag nil nil))))))
                  (rplaca cell
                          (progn
                            (multiple-value-setq (data index)
                              (deserialize-structure-object-field
                               type field-kind buffer index tag repeated-p lazy-p cell))
                            data)))))))))


(defun deserialize-structure-object-field
    (type kind buffer index tag repeated-p lazy-p &optional (cell nil))
  "Deserialize a single field from the wire, and return it.

Parameters:
  TYPE: The type slot of the field to deserialize.
  KIND: The :kind slot of the field to deserialize.
  BUFFER: The buffer to deserialize from.
  INDEX: The index of the buffer to read.
  TAG: The protobuf tag of the field to deserialize.
  REPEATED-P: True if and only if the field is repeated
  LAZY-P: True if and only if the field is lazy
  CELL: [For repeated fields only]: The current list (or vector) of
        deserialized objects to add to."
  (cond
    ((eq kind :scalar)
     (cond ((and (packed-type-p type)
                 (length-encoded-tag-p tag))
            (multiple-value-bind (data new-index)
                (deserialize-packed type buffer index)
              ;; Multiple occurrences of packed fields must append.
              ;; All repeating fields will be reversed before calling
              ;; the structure constructor, so reverse here to counteract.
              (values (nreconc data (car cell)) new-index)))
           (t
            (multiple-value-bind (data new-index)
                (deserialize-scalar type buffer index)
              (values (if repeated-p (cons data (car cell)) data)
                      new-index)))))
    ((eq kind :enum)
     (let ((enum-desc (find-enum type)))
       (cond ((length-encoded-tag-p tag)
              (multiple-value-bind (data new-index)
                  (deserialize-packed-enum (enum-descriptor-values enum-desc)
                                           buffer index)
                (values (nreconc data (car cell)) new-index)))
             (t
              (multiple-value-bind (data new-index)
                  (deserialize-enum (enum-descriptor-values enum-desc)
                                    buffer index)
                (values (if repeated-p (cons data (car cell)) data)
                        new-index))))))
    ((or (eq kind :group) (eq kind :message))
     (let ((msg-desc (find-message type)))
       (assert msg-desc)
       (let* ((deserializer (custom-deserializer type))
              (group-p (i= (logand tag 7) $wire-type-start-group))
              (end-tag (if group-p
                           (ilogior $wire-type-end-group
                                    (logand #xfFFFFFF8 tag))
                           0)))
         (if group-p
             (multiple-value-bind (obj end)
                 (cond (deserializer
                        (funcall deserializer buffer index
                                 nil end-tag))
                       (t
                        (%deserialize-object
                         msg-desc buffer index nil end-tag)))
               (values (if repeated-p (cons obj (car cell)) obj)
                       end))
             (multiple-value-bind (embedded-msg-len start)
                 (decode-uint32 buffer index)
               (let* ((end (+ start embedded-msg-len))
                      (deserializer (custom-deserializer type))
                      (obj
                        (cond (lazy-p
                               ;; For lazy fields, just store bytes in the %bytes field.
                               (make-message-with-bytes type (subseq buffer start end)))
                              (deserializer
                               (funcall deserializer buffer
                                        start end end-tag))
                              (t
                               (%deserialize-object
                                msg-desc buffer
                                start end end-tag)))))
                 (values (if repeated-p (cons obj (car cell)) obj)
                         end)))))))))


(defun generate-repeated-field-serializer
    (type kind index boundp reader vbuf size vector-p &optional (packed-p nil))
  "Generate the field serializer for a repeated field

Parameters:
  TYPE: The :type slot of the field.
  KIND: The :kind slot of the field.
  INDEX: The index of the field
  BOUNDP: symbol-name that evaluates to t if this field is set.
  READER: symbol-name for the function which returns the value bound in the field.
  VBUF: The symbol-name of the buffer to write to
  SIZE: The symbol-name of the variable which keeps track of the length serialized.
  VECTOR-P: If true, the field is serialized as a vector. Otherwise, it is a list.
  PACKED-P: True if and only if the field is packed."
  (let ((vval (gensym "VAL"))
        (iterator (if vector-p 'dovector 'dolist)))
    (cond ((and packed-p (packed-type-p type))
           `(iincf ,size (serialize-packed ,reader ,type ,index ,vbuf ,vector-p)))
          ((eq kind :scalar)
           (let ((tag (make-tag type index)))
             `(when ,boundp
                (,iterator (,vval ,reader)
                           (iincf ,size (serialize-scalar ,vval ,type ,tag ,vbuf))))))
          ((eq kind :group)
           (let ((msg-desc (find-message type)))
             ;; The end tag for a group is the field index shifted and
             ;; and-ed with a constant.
             (let ((tag1 (make-wire-tag $wire-type-start-group index))
                   (tag2 (make-wire-tag $wire-type-end-group   index)))
               `(when ,boundp
                  (,iterator (,vval ,reader)
                             (iincf ,size (encode-uint32 ,tag1 ,vbuf))
                             (iincf ,size ,(call-pseudo-method :serialize msg-desc vval vbuf))
                             (iincf ,size (encode-uint32 ,tag2 ,vbuf)))))))
          ((eq kind :message)
           (let ((msg-desc (find-message type))
                 (tag (make-wire-tag $wire-type-string index)))
             `(when ,boundp
                (,iterator (,vval ,reader)
                           (iincf ,size (encode-uint32 ,tag ,vbuf))
                           (with-placeholder (,vbuf)
                             (let ((len ,(call-pseudo-method
                                          :serialize msg-desc vval vbuf)))
                               (iincf ,size (i+ len (backpatch len)))))))))
          ((eq kind :enum)
           (let ((enum-desc (find-enum type))
                 (tag (make-wire-tag $wire-type-varint index)))
             (if packed-p
                 `(iincf ,size
                         (serialize-packed-enum ,reader '(,@(enum-descriptor-values enum-desc))
                                                ,index ,vbuf))
                 `(when ,boundp
                    (,iterator (,vval ,reader)
                               (iincf ,size (serialize-enum
                                             ,vval '(,@(enum-descriptor-values enum-desc))
                                             ,tag ,vbuf)))))))
          (t nil))))

(defun generate-non-repeated-field-serializer
    (type kind index boundp reader vbuf size)
  "Generate the field serializer for a non-repeated field

Parameters:
  TYPE: The :type slot of the field.
  KIND: The :kind slot of the field.
  INDEX: The index of the field
  BOUNDP: symbol-name that evaluates to t if this field is set.
  READER: symbol-name for the function which returns the value bound in the field.
  VBUF: The symbol-name of the buffer to write to
  SIZE: The symbol-name of the variable which keeps track of the length serialized."
  (let ((vval (gensym "VAL")))
    (case kind
      ((:scalar)
       (let ((tag (make-tag type index)))
         `(when ,boundp
            (let ((,vval ,reader))
              (iincf ,size (serialize-scalar ,vval ,type ,tag ,vbuf))))))
      ((:group)
       (let ((msg-desc (find-message type))
             (tag1 (make-wire-tag $wire-type-start-group index))
             (tag2 (make-wire-tag $wire-type-end-group   index)))
         `(let ((,vval ,reader))
            (when ,vval
              (iincf ,size (encode-uint32 ,tag1 ,vbuf))
              (iincf ,size ,(call-pseudo-method :serialize msg-desc vval vbuf))
              (iincf ,size (encode-uint32 ,tag2 ,vbuf))))))
      ((:message)
       (let ((msg-desc (find-message type))
             (tag (make-wire-tag $wire-type-string index)))
         `(let ((,vval ,reader))
            (when ,vval
              (iincf ,size (encode-uint32 ,tag ,vbuf))
              (with-placeholder (,vbuf)
                (let ((len ,(call-pseudo-method :serialize msg-desc vval vbuf)))
                  (iincf ,size (i+ len (backpatch len)))))))))
      ((:enum)
       (let ((enum-desc (find-enum type))
             (tag (make-wire-tag $wire-type-varint index)))
         `(when ,boundp
            (let ((,vval ,reader))
              (iincf ,size (serialize-enum
                            ,vval '(,@(enum-descriptor-values enum-desc))
                            ,tag ,vbuf))))))
      ((:map)
       (let* ((map-desc (find-map-descriptor type))
              (tag      (make-wire-tag $wire-type-string index))
              (key-type (map-descriptor-key-type map-desc))
              (val-type (map-descriptor-val-type map-desc))
              (val-kind (map-descriptor-val-kind map-desc)))
         `(when ,boundp
            (let ((,vval ,reader))
              (flet ((serialize-pair (k v)
                       (let ((ret-len (encode-uint32 ,tag ,vbuf))
                             (map-len 0))
                         (with-placeholder (,vbuf)
                           (iincf map-len (serialize-scalar k ,key-type
                                                            ,(make-tag key-type 1)
                                                            ,vbuf))
                           ,(generate-non-repeated-field-serializer
                             val-type val-kind 2 t 'v vbuf 'map-len)
                           (i+ ret-len (i+ map-len (backpatch map-len)))))))
                (iincf ,size (loop for k being the hash-keys of ,vval using (hash-value v)
                                   sum (serialize-pair k v))))))))
      (t nil))))

;;; Compile-time generation of serializers
;;; Type-checking is done at the top-level methods specialized on 'symbol',
;;; so we turn off all type checking at the level of these functions
(defun generate-field-serializer (msg field boundp reader vbuf size)
  "Generate the serializer for a field.

Parameters:
  MSG: The containing message-descriptor.
  FIELD: The field-descriptor for the field to serialize.
  BOUNDP: A symbol which evaluates to true if the field is bound.
  READER: A symbol which evaluates to the field's data.
  VBUF: The buffer to write to.
  SIZE: A symbol which stores the number of bytes serialized."
  (let* ((type  (proto-type field))
         (kind  (proto-kind field))
         (index (proto-index field)))
    (when reader
      (if (eq (proto-label field) :repeated)
          (let ((vector-p (eq (proto-container field) :vector))
                (packed-p (proto-packed field)))
            (or (generate-repeated-field-serializer
                 type kind index boundp reader vbuf size vector-p packed-p)
                (undefined-field-type "While generating 'serialize-object' for ~S,"
                                      msg type field)))

          (or (generate-non-repeated-field-serializer
               type kind index boundp reader vbuf size)
              (undefined-field-type "While generating 'serialize-object' for ~S,"
                                    msg type field))))))

;; Note well: keep this in sync with the main 'serialize-object' method above
(defun generate-serializer-body (message vobj vbuf size)
  "Generate the body of a 'serialize-object' method for the given message.

Parameters:
  MESSAGE: The message-descriptor to generate a serializer for.
  VOBJ: A gensym'd symbol which will hold the object to be serialized.
  VBUF: A gensym'd symbol which will hold the buffer to serialize to.
  SIZE: A gensym'd symbol which will hold the number of bytes serialized."
  (when (and (null (proto-fields message))
             (null (proto-oneofs message)))
    (return-from generate-serializer-body nil))
  (nreverse
   (let (serializers)
     (dolist (field (proto-fields message))
       (let* ((field-name (proto-external-field-name field))
              (reader (when field-name
                        `(,(proto-slot-function-name
                            (proto-class message) field-name :get)
                          ,vobj)))
              (boundp `(,(proto-slot-function-name
                          (proto-class message) field-name :has)
                        ,vobj)))
         (push (generate-field-serializer message field boundp reader vbuf size)
               serializers)))
     (dolist (oneof (proto-oneofs message) serializers)
       (push (generate-oneof-serializer message oneof vobj vbuf size)
             serializers)))))

(defmacro make-serializer (message-name)
  "Create the serializer for a message.
Parameters:
  MESSAGE-NAME: The symbol-name of a message."
  (generate-serializer (find-message message-name)))

(defun generate-serializer (message)
  (let ((vobj (make-symbol "OBJ"))
        (vbuf (make-symbol "BUF"))
        (size (make-symbol "SIZE"))
        (bytes (make-symbol "BYTES")))
    (multiple-value-bind (serializers) (generate-serializer-body message vobj vbuf size)
      (def-pseudo-method :serialize message `(,vobj ,vbuf &aux (,size 0))
        `((declare ,$optimize-serialization)
          (declare (ignorable ,vobj ,vbuf))
          (declare ; maybe allow specification of the type
           #+ignore(type ,(proto-class message) ,vobj)
           (type fixnum ,size))
          ;; Check for the %BYTES slot, since groups do not have this slot.
          (let ((,bytes (and (slot-exists-p ,vobj '%bytes)
                             (proto-%bytes ,vobj))))
            ;; If BYTES is bound, then VOBJ is a lazy field, and BYTES is the pre-computed
            ;; serialization of VOBJ. So, just output that.
            (cond
              (,bytes
               (setf ,size (length ,bytes))
               (buffer-ensure-space ,vbuf ,size)
               (fast-octets-out ,vbuf ,bytes)
               ,size)
              (t
               ,@serializers
               ,size))))))))

(defun generate-oneof-serializer (message oneof vobj vbuf size)
  "Creates and returns the code that serializes a oneof.

Parameters:
  MESSAGE: The message-descriptor for the containing message.
  ONEOF: The oneof-descriptor to create a serializer for.
  VOBJ: A symbol which will store the protobuf object to serialize.
  VBUF: A symbol which will store the buffer to serialize to.
  SIZE: A symbol which stores the running total of bytes serialized."
  (let ((fields (oneof-descriptor-fields oneof)))
    `(let* ((oneof (slot-value ,vobj ',(oneof-descriptor-internal-name oneof)))
            (set-field  (oneof-set-field oneof))
            (value      (oneof-value oneof)))
       (ecase set-field
         ,@(loop for field across fields
                 collect
                 (let ((type (proto-type field))
                       (kind (proto-kind field))
                       (index (proto-index field))
                       (offset (proto-oneof-offset field)))
                   ;; The BOUNDP argument is T here, since if we get to this point
                   ;; then the slot must be bound, as SET-FIELD indicates that a
                   ;; field is set.
                   `((,offset) ,(or (generate-non-repeated-field-serializer
                                     type kind index t 'value vbuf size)
                                    (undefined-field-type
                                     "While generating 'serialize-object' for ~S,"
                                     message type field)))))
         ((nil) nil)))))

(defun generate-field-deserializer (message field vbuf vidx &key raw-p)
  "Generate a deserializer for a single field.

Parameters:
  MESSAGE: The message-descriptor that contains the field.
  FIELD: The field-descriptor to deserialize.
  VBUF: The buffer to deserialize from.
  VIDX: The index of the buffer to rea dfrom.
  RAW-P: If true, return a list of the arguments passed to any recursive
         deserialization call instead of calling the function."
  (let ((nslot nil)
        (rslot nil))
    (let* ((type   (proto-type  field))
           (kind   (proto-kind field))
           (index  (proto-index field))
           (lazy-p (proto-lazy-p field))
           (temp (fintern (string (proto-internal-field-name field))))
           (oneof-offset (proto-oneof-offset field)))
      (cond ((eq (proto-label field) :repeated)
             (setf rslot (list field temp))
             (multiple-value-bind (deserializer tag list?)
                 (generate-repeated-field-deserializer
                  type kind index lazy-p vbuf vidx temp :raw-p raw-p)
               (if deserializer
                   (if list?
                       (return-from generate-field-deserializer
                         (values tag deserializer
                                 nslot rslot))
                       (return-from generate-field-deserializer
                         (values (list tag) (list deserializer)
                                 nslot rslot)))
                   (undefined-field-type "While generating 'deserialize-object' for ~S,"
                                         message type field))))
            ;; If this field is contained in a oneof, we need to put the value in the
            ;; proper slot in the one-of data struct.
            (oneof-offset
             (let ((oneof-val (gensym "ONEOF-VAL")))
               (multiple-value-bind (deserializer tag)
                   (generate-non-repeated-field-deserializer
                    type kind index lazy-p vbuf vidx oneof-val :raw-p raw-p)
                 (when deserializer
                   (setf deserializer
                         `(progn
                            (let ((,oneof-val))
                              ,deserializer
                              (setf (oneof-value ,temp) ,oneof-val)
                              (setf (oneof-set-field ,temp) ,oneof-offset))))
                   (return-from generate-field-deserializer
                     (values (list tag) (list deserializer) nil nil temp)))
                 (undefined-field-type "While generating 'deserialize-object' for ~S,"
                                       message type field))))
            ;; Non-repeated field.
            (t
             (setf nslot temp)
             (multiple-value-bind (deserializer tag)
                 (generate-non-repeated-field-deserializer
                  type kind index lazy-p vbuf vidx temp :raw-p raw-p)
               (if deserializer
                   (return-from generate-field-deserializer
                     (values (list tag) (list deserializer)
                             nslot rslot))
                   (undefined-field-type "While generating 'deserialize-object' for ~S,"
                                         message type field)))))))

  (assert nil))

(defun generate-repeated-field-deserializer
    (type kind index lazy-p vbuf vidx dest &key raw-p)
  "Returns three values: The first is a (list of) s-expressions that deserializes the
specified object to dest and updates vidx to the new index. The second is (list of)
tag(s) of this field. The third is true if and only if lists are being returned.

Parameters:
  TYPE: The :type field of this field.
  KIND: The :kind field of this field.
  INDEX: The field index of the field.
  LAZY-P: True if and only if the field is lazy.
  VBUF: The buffer to read from.
  VIDX: The index of the buffer to read from & to update.
  DEST: The symbol name for the destination of deserialized data.
  RAW-P: If true, return a list of the arguments passed to any recursive
         deserialization call instead of calling the function."
  (flet ((call-deserializer (msg vbuf start end &optional (end-tag 0))
           (if raw-p
               `(list ,vbuf ,start ,end ,end-tag)
               (call-pseudo-method :deserialize msg vbuf start end end-tag))))
    (cond ((eq kind :scalar)
           (let* ((tag (make-tag type index))
                  (packed-tag (when (packed-type-p type)
                                (packed-tag index)))
                  (non-packed-form `(multiple-value-bind (val next-index)
                                        (deserialize-scalar ,type ,vbuf ,vidx)
                                      (setq ,vidx next-index)
                                      (push val ,dest)))
                  (packed-form `(multiple-value-bind (x idx)
                                    (deserialize-packed ,type ,vbuf ,vidx)
                                  (setq ,vidx idx)
                                  ;; The reason for nreversing here is that a field that
                                  ;; is repeated+packed may be transmitted as several
                                  ;; runs of packed values interleaved with other fields,
                                  ;; and it might even be possible to send an occurrence
                                  ;; of the field as non-packed, but I'm not sure.
                                  ;; The final NREVERSE is going to put everything right.
                                  ;; Not efficient, but probably not a huge loss.
                                  (setq ,dest (nreconc x ,dest)))))
             (if packed-tag
                 (values
                  (list non-packed-form packed-form)
                  (list tag packed-tag)
                  t)
                 (values non-packed-form tag))))
          ((eq kind :group)
           (let ((msg-desc (find-message type))
                 (tag1 (make-wire-tag $wire-type-start-group index))
                 (tag2 (make-wire-tag $wire-type-end-group index)))
             (values `(multiple-value-bind (obj end)
                          ,(call-deserializer msg-desc vbuf vidx nil tag2)
                        (setq ,vidx end)
                        (push obj ,dest))
                     tag1)))
          ((eq kind :message)
           (let ((msg-desc (find-message type)))
             (values `(multiple-value-bind (payload-len payload-start)
                          (decode-uint32 ,vbuf ,vidx)
                        ;; This index points *after* the sub-message,
                        ;; but incrementing it now serves to computes the LIMIT
                        ;; for the recursive call. And we don't need
                        ;; the secondary return value for anything.
                        (setq ,vidx (+ payload-start payload-len))
                        ,(if lazy-p
                             ;; If this field is declared lazy, then don't deserialize.
                             ;; Instead, create a new message with %BYTES field set to
                             ;; the bytes on the wire.
                             `(push (make-message-with-bytes
                                     ',type (subseq ,vbuf payload-start ,vidx))
                                    ,dest)
                             `(push ,(call-deserializer msg-desc vbuf 'payload-start vidx)
                                    ,dest)))
                     (make-wire-tag $wire-type-string index))))
          ((eq kind :enum)
           (let* ((enum-desc (find-enum type))
                  (tag (make-wire-tag $wire-type-varint index))
                  (packed-tag (packed-tag index))
                  (non-packed-form `(multiple-value-bind (x idx)
                                        (deserialize-enum
                                         '(,@(enum-descriptor-values enum-desc)) ,vbuf ,vidx)
                                      (setq ,vidx idx)
                                      (push x ,dest)))
                  (packed-form `(multiple-value-bind (x idx)
                                    (deserialize-packed-enum
                                     '(,@(enum-descriptor-values enum-desc))
                                     ,vbuf ,vidx)
                                  (setq ,vidx idx)
                                  ;; The reason for nreversing here is that a field that
                                  ;; is repeated+packed may be transmitted as several
                                  ;; runs of packed values interleaved with other fields,
                                  ;; and it might even be possible to send an occurrence
                                  ;; of the field as non-packed, but I'm not sure.
                                  ;; The final NREVERSE is going to put everything right.
                                  ;; Not efficient, but probably not a huge loss.
                                  (setq ,dest (nreconc x ,dest)))))
             (values (list non-packed-form packed-form)
                     (list tag packed-tag)
                     t)))
          (t nil))))

(defun generate-non-repeated-field-deserializer
    (type kind index lazy-p vbuf vidx dest &key raw-p)
  "Returns two values: The first is lisp code that deserializes the specified object
to dest and updates vidx to the new index. The second is the tag of this field.

Parameters:
  TYPE: The :type field of this field.
  KIND: The :kind field of this field.
  INDEX: The field index of the field.
  LAZY-P: True if and only if the field is lazy.
  VBUF: The buffer to read from.
  VIDX: The index of the buffer to read from & to update.
  DEST: The symbol name for the destination of deserialized data.
  RAW-P: If true, return a list of the arguments passed to any recursive
         deserialization call instead of calling the function."
  (flet ((call-deserializer (msg vbuf start end &optional (end-tag 0))
           (if raw-p
               `(list ,vbuf ,start ,end ,end-tag)
               (call-pseudo-method :deserialize msg vbuf start end end-tag))))
    (cond ((eq kind :scalar)
           (values
            `(multiple-value-setq (,dest ,vidx)
               (deserialize-scalar ,type ,vbuf ,vidx))
            (make-tag type index)))
          ((eq kind :group)
           (let ((msg-desc (find-message type))
                 (tag1 (make-wire-tag $wire-type-start-group index))
                 (tag2 (make-wire-tag $wire-type-end-group index)))
             (values
              `(multiple-value-setq (,dest ,vidx)
                 ,(call-deserializer msg-desc vbuf vidx nil tag2))
              tag1)))
          ((eq kind :message)
           (let ((msg-desc (find-message type)))
             (values
              `(multiple-value-bind (payload-len payload-start)
                   (decode-uint32 ,vbuf ,vidx)
                 (setq ,vidx (+ payload-start payload-len))
                 ;; If this field is declared lazy, then don't deserialize.
                 ;; Instead, create a new message with %BYTES field set to
                 ;; the bytes on the wire.
                 ,(if lazy-p
                      `(setq ,dest (make-message-with-bytes
                                    ',type (subseq ,vbuf payload-start ,vidx)))
                      `(setq ,dest ,(call-deserializer msg-desc vbuf 'payload-start vidx))))
              (make-wire-tag $wire-type-string index))))
          ((eq kind :enum)
           (let ((enum-desc (find-enum type)))
             (values
              `(multiple-value-setq (,dest ,vidx)
                 (deserialize-enum '(,@(enum-descriptor-values enum-desc)) ,vbuf ,vidx))
              (make-wire-tag $wire-type-varint index))))
          ((eq kind :map)
           (let* ((map-desc (find-map-descriptor type))
                  (key-type (map-descriptor-key-type map-desc))
                  (val-type (map-descriptor-val-type map-desc))
                  (val-kind (map-descriptor-val-kind map-desc)))
             (values
              `(progn
                 ;; if ,dest points to the "unset" placeholder, make a new hash-table
                 (unless (typep ,dest 'hash-table)
                   (setq ,dest (make-hash-table)))
                 ;; todo (benkuehnert): val-data should be the default value of
                 ;; ,key-type instead of nil.
                 (let ((val-data nil)
                       map-tag map-len key-data start)
                   (multiple-value-setq (map-len ,vidx)
                     (decode-uint32 ,vbuf ,vidx))
                   (setq start ,vidx)
                   (loop
                     (when (= ,vidx (+ map-len start))
                       (setf (gethash key-data ,dest) val-data)
                       (return))
                     (multiple-value-setq (map-tag ,vidx)
                       (decode-uint32 ,vbuf ,vidx))
                     (if (= 1 (ilogand (iash map-tag -3) #x1FFFFFFF))
                         (multiple-value-setq (key-data ,vidx)
                           (deserialize-scalar ,key-type ,vbuf ,vidx))
                         ,(generate-non-repeated-field-deserializer
                           val-type val-kind 2 nil vbuf vidx 'val-data)))))
              (make-wire-tag $wire-type-string index))))
          (t nil))))

(defun slot-value-to-slot-name-symbol (slot-value)
  "Given the SLOT-VALUE of a proto field return the
slot-name as a symbol."
  (when slot-value
    (if (symbol-package slot-value)
        (intern (subseq (symbol-name slot-value) 1)
                (symbol-package slot-value))
        (intern (subseq (symbol-name slot-value) 1)))))


(defmacro make-deserializer (message-name)
  "Create the deserializer for a message.
Parameters:
  MESSAGE-NAME: The symbol-name of a message."
  (generate-deserializer (find-message message-name)))

;; Note well: keep this in sync with the main 'deserialize-object' method above
(defun generate-deserializer (message &key (name message) constructor
                                        (missing-value :%unset)
                                        (skip-fields nil)
                                        (include-fields :all)
                                        (raw-p nil))
  "Generate a 'deserialize-object' method for the given message.
Parameters:
  MESSAGE: The message model class to make a deserializer for.
  NAME: The name to make a deserializer for.
  CONSTRUCTOR: The constructor to use when making the object.
  MISSING-VALUE: The value to set a field to if not found while deserializing.
  SKIP-FIELDS: Fields to skip while deserializing.
  INCLUDE-FIELDS: Fields to include while deserializing.
  RAW-P"
  ;; I am somewhat perplexed by the fact that in many places the macro is "careful"
  ;; to use gensyms but in other places not. Actually I think they're largely unnecessary,
  ;; because there is no code that could accidentally look at these symbols.
  ;; All they serve to do is make the expansion damned ugly.
  (let ((vbuf (gensym "BUFFER"))
        (vidx (gensym "INDEX"))
        (vlim (gensym "LIMIT"))
        (vendtag (gensym "ENDTAG"))
        ;; Add oneof fields to the list of field descriptors, since we need to
        ;; create a deserializer for each.
        (fields (append (proto-fields message)
                        (loop for oneof in (proto-oneofs message)
                              append (coerce (oneof-descriptor-fields oneof)
                                             'list)))))
    (when (null fields)
      (return-from generate-deserializer
        (def-pseudo-method :deserialize name
          `(,vbuf ,vidx ,vlim &optional (,vendtag 0))
          `((declare #.$optimize-serialization)
            (declare (ignore ,vbuf ,vlim ,vendtag))
            (values #+sbcl (make-instance ',(or (proto-alias-for message)
                                                (proto-class message)))
                    #-sbcl (funcall (get-constructor-name
                                     ',(or (proto-alias-for message)
                                           (proto-class message)))))
            ,vidx))))
    (with-collectors ((deserializers collect-deserializer)
                      ;; Nonrepeating slots
                      (nslots collect-nslot)
                      ;; For tracking repeated slots that will need to be reversed
                      (rslots collect-rslot)
                      ;; For tracking oneof slots
                      (oneof-slots collect-oneof-slot))
      (flet ((include-field (field)
               (or (eq include-fields :all)
                   (member (proto-external-field-name field)
                           include-fields)))
             (skip-field (field)
               (member (proto-external-field-name field)
                       skip-fields)))
        (dolist (field fields)
          (when (and (include-field field)
                     (not (skip-field field)))
            (multiple-value-bind (tags deserializers nslot rslot oneof-slot)
                (generate-field-deserializer message field vbuf vidx :raw-p raw-p)
              (assert tags)
              (assert deserializers)
              (loop for tag in tags
                    for deserializer in deserializers
                    do (assert tag)
                       (assert deserializer)
                       (collect-deserializer `((,tag) ,deserializer))
                       (when nslot
                         (collect-nslot nslot))
                       (when rslot
                         (collect-rslot rslot))
                       (when oneof-slot
                         (collect-oneof-slot oneof-slot)))))))
      (let* ((rslots  (delete-duplicates rslots :key #'first))
             (rfields (mapcar #'first  rslots))
             (rtemps  (mapcar #'second rslots))
             (oneof-slots (delete-duplicates oneof-slots :test #'string= :key #'symbol-name))
             (lisp-type (or (proto-alias-for message) (proto-class message)))
             (lisp-class (find-class lisp-type nil))
             (constructor (or constructor
                              (when (typep lisp-class 'structure-class)
                                (let ((*package* (symbol-package lisp-type)))
                                  (fintern "MAKE-~A" lisp-type))))))
        ;; assume that 'define-proto' named it so
        ;; Lacking a portable way to construct a structure with explicit disregard for whether
        ;; any field must be initialized, we defer calling the constructor until all fields have
        ;; been accumulated. This unfortunately requires a local variable for the tentative value
        ;; of each field. In SBCL there is a workaround for this that would allow the object
        ;; to be created in advance of filling in the slots, but it's not clear that it would go
        ;; any faster. It would, however, need potentially fewer local vars, therefore less stack space.
        (def-pseudo-method :deserialize name
          `(,vbuf ,vidx ,vlim &optional (,vendtag 0) &aux tag)
          `((declare ,$optimize-serialization)
            (declare ,@(if constructor `((inline ,constructor)))
                     (type array-index ,vidx ,vlim))
            (block :deserialize-function
              (let (,@(loop for slot in nslots
                            collect `(,slot ,missing-value))
                    ,@(loop for oneof-slot in oneof-slots
                            collect `(,oneof-slot (make-oneof)))
                    ,@rtemps)
                (loop
                  (multiple-value-setq (tag ,vidx)
                    (if (i< ,vidx ,vlim) (decode-uint32 ,vbuf ,vidx) (values 0 ,vidx)))
                  (when (i= tag ,vendtag)
                    (return-from :deserialize-function
                      (values
                       (,@(if constructor (list constructor)
                              #+sbcl`(make-instance ',lisp-type)
                              #-sbcl`(funcall (get-constructor-name ',lisp-type)))
                        ;; oneofs
                        ,@(loop for temp in oneof-slots
                                for mtemp = (slot-value-to-slot-name-symbol temp)
                                nconc (list (intern (string mtemp) :keyword) temp))
                        ;; nonrepeating slots
                        ,@(loop for temp in nslots
                                for mtemp = (slot-value-to-slot-name-symbol temp)
                                nconc (list (intern (string mtemp) :keyword) temp))
                        ;; repeating slots
                        ,@(loop for field in rfields
                                for temp in rtemps
                                for mtemp = (slot-value-to-slot-name-symbol temp)
                                for conversion = (if (eq (proto-container field) :vector)
                                                     `(coerce (nreverse ,temp) 'vector)
                                                     `(nreverse ,temp))
                                nconc `(,(intern (string mtemp) :keyword)
                                        ,(if missing-value
                                             `(if (null ,temp) ,missing-value
                                                  ,conversion)
                                             conversion))))
                       ,vidx)))
                  (case tag
                    ,@deserializers
                    (otherwise
                     (setq ,vidx (skip-element ,vbuf ,vidx tag)))))))))))))

(defun make-message-with-bytes (type buffer)
  "Creates an instance of TYPE with BUFFER used as the pre-computed proto
   serialization bytes to return when deserializing.  Useful for passing an
   object through without ever needing to deserialize it."
  (let* ((message (find-message-for-class type))
         (message-name (or (proto-alias-for message) (proto-class message)))
         (object  #+sbcl (make-instance message-name)
                  #-sbcl (funcall (get-constructor-name message-name))))
    (setf (proto-%bytes object) buffer)
    object))

#-sbcl
(defun get-constructor-name (class-name)
  "Get the constructor lisp has made for our structure-class protos.
Parameters:
  CLASS-NAME: The name of the structure-class proto."
  (get class-name :default-constructor))<|MERGE_RESOLUTION|>--- conflicted
+++ resolved
@@ -138,32 +138,14 @@
             (has-extension object (slot-value field 'internal-field-name))
             (has-field object (slot-value field 'external-field-name)))
       (return-from emit-field 0))
-<<<<<<< HEAD
     (let* ((type   (slot-value field 'type))
            (kind   (slot-value field 'kind))
-           (slot   (slot-value field 'internal-field-name))
-           (reader (slot-value field 'reader))
-           (index (proto-index field))
-           ;; If the field is lazy, use slot-value, since calling the reader will
-           ;; unnecessarily deserialize the message.
-           (value (read-slot object slot (and (not (proto-lazy-p field)) reader))))
-      ;; For singular fields, only emit if VALUE is not default.
-      (when
-          (and (eq (proto-label field) :singular)
-               (case type
-                 ((proto:byte-vector cl:string) (= (length value) 0))
-                 ((cl:double-float cl:float) (= value 0))
-                 (t (eq value (eval (proto-initform field))))))
-        (return-from emit-field 0))
-=======
-    (let* ((type   (slot-value field 'class))
            (index  (proto-index field))
            (value  (cond ((eq message-type :extends)
                           (get-extension object (slot-value field 'external-field-name)))
                          ((proto-lazy-p field)
                           (slot-value object (slot-value field 'internal-field-name)))
                          (t (proto-slot-value object (slot-value field 'external-field-name))))))
->>>>>>> 9cc2ec41
       (if (eq (proto-label field) :repeated)
           (or (emit-repeated-field value type kind (proto-packed field) index buffer)
               (undefined-field-type "While serializing ~S,"
