;;; Copyright 2012-2020 Google LLC
;;;
;;; Use of this source code is governed by an MIT-style
;;; license that can be found in the LICENSE file or at
;;; https://opensource.org/licenses/MIT.

(in-package "PROTO-IMPL")

;;; Protobuf serialization from Lisp objects

;;; When the optimize speed option is used we avoid using DEFMETHOD, which generates
;;; generic functions that are costly to lookup at runtime.  Instead, we define
;;; the "methods" as functions that are attached to the symbol naming the class,
;;; so we can easily locate them using GET at runtime.
;;; In SBCL, generalized function names are used instead.

#+sbcl
(eval-when (:compile-toplevel :load-toplevel :execute)
  (sb-int:define-function-name-syntax :protobuf (name)
    (and (consp (cdr name)) (consp (cddr name)) (not (cdddr name))
         ;; Imo these should be :marshall :unmarshall
         ;; since Serialize is such an overloaded term.
         (member (second name) '(:serialize :deserialize))
         (symbolp (third name))
         (values t (second name)))))

(defun def-pseudo-method (method-name meta-message args body)
  (let ((name (etypecase meta-message
                (symbol meta-message)
                (message-descriptor (proto-class meta-message)))))
    #+sbcl `(defun (:protobuf ,method-name ,name) ,args ,@body)
    #-sbcl `(setf (get ',name ',method-name) (lambda ,args ,@body))))

(defun call-pseudo-method (method-name meta-message &rest args)
  (let ((class (proto-class meta-message)))
    #+sbcl
    `(funcall #'(:protobuf ,method-name ,class) ,@args)
    #-sbcl
    `(let ((method (get ',class ',method-name)))
       (assert method)
       (funcall (the function method) ,@args))))

;; Within a custom serializer/deserializer "method", in SBCL it is faster to call
;; another custom "method" via the function name syntax
;;  (funcall #'(:protobuf {:serialize|:deserialize} type-name) ...)
;; than it is to make the same call using (funcall (get ...)) as is done in
;; the platform-agnostic code.
;; However within the generic serializer/deserializer we unfortunately have to
;; resort to using the globaldb to ask for the fast method, which is actually
;; slower than GET.  Easy come, easy go.

(declaim (inline custom-serializer))
(defun custom-serializer (type)
  (the (or null function)
       #+sbcl (let ((name `(:protobuf :serialize ,type)))
                (if (fboundp name) (fdefinition name)))
       #-sbcl (get type :serialize)))

(declaim (inline custom-deserializer))
(defun custom-deserializer (type)
  (the (or null function)
       #+sbcl(let ((name `(:protobuf :deserialize ,type)))
               (if (fboundp name) (fdefinition name)))
       #-sbcl(get type :deserialize)))

;;; Serialization

(defun serialize-object-to-stream (stream object &optional (type (type-of object)))
  "Serialize OBJECT of type TYPE onto the STREAM using wire format.
   OBJECT and TYPE are as described in SERIALIZE-OBJECT-TO-BYTES."
  (let ((buffer (serialize-object-to-bytes object type)))
    ;; Todo: serialization to a stream can skip the compactification step.
    ;; Instead use CALL-WITH-EACH-CHUNK on the uncompactified buffer
    ;; which will iterate over ranges of octets that contain no intervening
    ;; deletion markers.
    (write-sequence buffer stream)
    buffer))

(defun serialize-object-to-file (filename object &optional (type (type-of object)))
  "Serialize OBJECT of type TYPE into FILENAME using wire format.
   OBJECT and TYPE are as described in SERIALIZE-OBJECT-TO-BYTES."
  (with-open-file (stream filename
                   :direction :output
                   :element-type '(unsigned-byte 8))
    (serialize-object-to-stream stream object type)))

(defun serialize-object-to-bytes (object &optional (type (type-of object)))
  "Serializes OBJECT into a new vector of (unsigned-byte 8) using wire format."
  (or (and (slot-exists-p object '%bytes)
           (proto-%bytes object))
      (let ((fast-function
             #-sbcl (get type :serialize)
             #+sbcl (handler-case (fdefinition `(:protobuf :serialize ,type))
                      (undefined-function () nil)))
            (b (make-octet-buffer 100)))
        (if fast-function
            (funcall (the function fast-function) object b)
            (serialize-object object (find-message-for-class type) b))
        (let ((compact-buf (compactify-blocks b)))
          (concatenate-blocks compact-buf)))))

;; Serialize the object using the given protobuf type

;; The default function uses metadata from the message descriptor.
(defun serialize-object (object msg-desc buffer)
  "Serialize OBJECT with message descriptor MSG-DESC into BUFFER using wire format.
   The value returned is the number of octets written to BUFFER."
  (declare (buffer buffer)
           (message-descriptor msg-desc))
  ;; Check for the %BYTES slot, since groups do not have this slot.
  (let ((size 0))
    (dolist (field (proto-fields msg-desc))
      (iincf size (emit-field object field buffer)))
    (dolist (oneof (proto-oneofs msg-desc) size)
      (let* ((fields    (oneof-descriptor-fields oneof))
             (data      (slot-value object (oneof-descriptor-internal-name oneof)))
             (set-field (oneof-set-field data))
             (value     (oneof-value data)))
        (when set-field
          (let* ((field (aref fields set-field))
                 (type  (proto-type field))
                 (class (proto-class field))
                 (index (proto-index field)))
            (iincf size
                   (emit-non-repeated-field value type class index buffer))))))))

(defun emit-field (object field buffer)
  "Serialize a single field from an object to buffer

Parameters:
  OBJECT: The protobuf object which contains the field to be serialized.
  FIELD: The field-descriptor describing which field of OBJECT to serialize.
  BUFFER: The buffer to serialize to."
  (declare (type field-descriptor field))
  (flet ((read-slot (object slot reader)
           ;; Don't do a boundp check, we assume the object is fully populated.
           ;; Unpopulated slots should be "nullable" and will contain nil when empty.
           (if reader
               (funcall reader object)
               (slot-value object slot))))
    (when
        (or (and (eq (slot-value field 'message-type) :extends)
                 (not (has-extension object (slot-value field 'internal-field-name))))
            (and (slot-value field 'field-offset)
                 (= (bit (slot-value object '%%is-set)
                    (slot-value field 'field-offset))
                    0)))
      (return-from emit-field 0))
<<<<<<< HEAD
    (let ((type   (slot-value field 'type))
          (class  (slot-value field 'class))
          (slot   (slot-value field 'internal-field-name))
          (reader (slot-value field 'reader))
          (index (proto-index field)))
      (if (eq (proto-label field) :repeated)
          (or (emit-repeated-field
               (if slot (read-slot object slot
                                   ;; For lazy fields, don't use reader
                                   ;; because that will deserialize
                                   ;; unnecessarily.
                                   (and (not (proto-lazy-p field))
                                        reader))
                   (list object))
               type class (proto-packed field) index buffer)
              (undefined-field-type "While serializing ~S,"
                                    object type field))
          (or (emit-non-repeated-field
               (if slot (read-slot object slot reader) object)
               type class index buffer)
=======
    (let* ((type   (slot-value field 'class))
           (slot   (slot-value field 'internal-field-name))
           (reader (slot-value field 'reader))
           (index (proto-index field))
           ;; If the field is lazy, use slot-value, since calling the reader will
           ;; unnecessarily deserialize the message.
           (value (read-slot object slot (and (not (proto-lazy-p field)) reader))))
      ;; For singular fields, only emit if VALUE is not default.
      (when
          (and (eq (proto-label field) :singular)
               (case (proto-set-type field)
                 ((proto:byte-vector cl:string) (= (length value) 0))
                 ((cl:double-float cl:float) (= value (get-default-form (proto-set-type field)
                                                                        (proto-default field))))
                 (t (eq value (get-default-form (proto-set-type field) (proto-default field))))))
        (return-from emit-field 0))
      (if (eq (proto-label field) :repeated)
          (or (emit-repeated-field value type (proto-packed field) index buffer)
              (undefined-field-type "While serializing ~S,"
                                    object type field))
          (or (emit-non-repeated-field value type index buffer)
>>>>>>> ec54e808
              (undefined-field-type "While serializing ~S,"
                                    object type field))))))

(defun emit-repeated-field (value type class packed-p index buffer)
  "Serialize a repeated field.
Warning: this function does not signal the undefined-field-type if serialization fails.

Parameters:
  VALUE: The data to serialize, e.g. the data resulting from calling read-slot on a field.
  TYPE: The :type slot of the field.
  CLASS: The :class slot of the field.
  PACKED-P: Whether or not the field in question is packed.
  INDEX: The index of the field (used for making tags).
  BUFFER: The buffer to write to."
  (declare (fixnum index)
           (buffer buffer))
  (let ((size 0)
        desc)
    (declare (fixnum size))
    (cond ((and packed-p (packed-type-p type))
           ;; Handle scalar types. proto-packed-p of enum types returns nil,
           ;; so packed enum fields are handled below.
           (serialize-packed value type index buffer))
          ((eq class :scalar)
           (let ((tag (make-tag type index)))
             (doseq (v value)
               (iincf size (serialize-scalar v type tag buffer)))
             size))
          ((eq class :group)
           (setq desc (find-message type))
           (doseq (v value)
             ;; To serialize a group, we encode a start tag,
             ;; serialize the fields, then encode an end tag
             (let ((tag1 (make-wire-tag $wire-type-start-group index))
                   (tag2 (make-wire-tag $wire-type-end-group   index)))
               (iincf size (encode-uint32 tag1 buffer))
               (dolist (f (proto-fields desc))
                 (iincf size (emit-field v f buffer)))
               (iincf size (encode-uint32 tag2 buffer))))
           size)
          ((eq class :message)
           (setq desc (find-message type))
           (let ((tag (make-wire-tag $wire-type-string index))
                 (custom-serializer (custom-serializer type)))
             (doseq (v value)
               ;; To serialize an embedded message, first say that it's
               ;; a string, then encode its size, then serialize its fields
               (iincf size (encode-uint32 tag buffer))
               ;; If OBJECT has BYTES bound, then it is a lazy field, and BYTES is
               ;; the pre-computed serialization of OBJECT, so output that.
               (let ((precomputed-bytes (and (slot-exists-p v '%bytes)
                                             (proto-%bytes v)))
                     (submessage-size 0))
                 (with-placeholder (buffer)
                   (cond (precomputed-bytes
                          (setq submessage-size (length precomputed-bytes))
                          (buffer-ensure-space buffer submessage-size)
                          (fast-octets-out buffer precomputed-bytes))
                         (custom-serializer
                          (setq submessage-size
                                (funcall custom-serializer v buffer)))
                         (t
                          (setq submessage-size
                                (serialize-object v desc buffer))))
                   (iincf size (+ (backpatch submessage-size)
                                  submessage-size))))))
           size)
          ((eq class :enum)
           (setq desc (find-enum type))
           (if packed-p
               (serialize-packed-enum
                value
                (enum-descriptor-values desc) index buffer)
               (let ((tag (make-wire-tag $wire-type-varint index)))
                 (doseq (v value size)
                   (iincf size
                          (serialize-enum v (enum-descriptor-values desc) tag buffer))))))
          (t nil))))

(defun emit-non-repeated-field (value type class index buffer)
  "Serialize a non-repeated field.
Warning: this function does not signal the undefined-field-type if serialization fails.

Parameters:
  VALUE: The data to serialize, e.g. the data resulting from calling read-slot on a field.
  TYPE: The :type slot of the field.
  CLASS: The :class slot of the field.
  INDEX: The index of the field (used for making tags).
  BUFFER: The buffer to write to."
  (declare (fixnum index)
           (buffer buffer))
  (let ((size 0)
        desc)
    (declare (fixnum size))
    (case class
      ((:scalar) (serialize-scalar value type (make-tag type index)
                                   buffer))
      ((:group)
       (setq desc (find-message type))
       (unless value
         (return-from emit-non-repeated-field 0))
       (let ((tag1 (make-wire-tag $wire-type-start-group index))
             (tag2 (make-wire-tag $wire-type-end-group   index)))
         (iincf size (encode-uint32 tag1 buffer))
         (dolist (f (proto-fields desc)
                    (i+ size (encode-uint32 tag2 buffer)))
           (iincf size (emit-field value f buffer)))))
      ((:message)
       (setq desc (find-message type))
       (unless value
         (return-from emit-non-repeated-field 0))
       (let ((precomputed-bytes (and (slot-exists-p value '%bytes)
                                     (proto-%bytes value)))
             (custom-serializer (custom-serializer type))
             (tag-size
               (encode-uint32 (make-wire-tag $wire-type-string index)
                              buffer))
             (submessage-size 0))
         (with-placeholder (buffer)
           (cond (precomputed-bytes
                  (setq submessage-size (length precomputed-bytes))
                  (buffer-ensure-space buffer submessage-size)
                  (fast-octets-out buffer precomputed-bytes))
                 (custom-serializer
                  (setq submessage-size
                        (funcall custom-serializer value buffer)))
                 (t
                  (setq submessage-size
                        (serialize-object value desc buffer))))
           (+ tag-size (backpatch submessage-size) submessage-size))))
      ((:enum)
       (setq desc (find-enum type))
       (serialize-enum value (enum-descriptor-values desc)
                       (make-wire-tag $wire-type-varint index)
                       buffer))
      ((:map)
       (setq desc (find-map-descriptor type))
       (let* ((tag (make-wire-tag $wire-type-string index))
              (key-type (map-descriptor-key-type desc))
              (val-type (map-descriptor-val-type desc))
              (val-class (map-descriptor-val-class desc)))
         (flet ((serialize-pair (k v)
                  (let ((ret-len (encode-uint32 tag buffer))
                        (map-len 0))
                    (with-placeholder (buffer)
                      ;; Key types are always scalar, so serialize-scalar works.
                      (iincf map-len (serialize-scalar k key-type
                                                       (make-tag key-type 1) buffer))
                      ;; Value types are arbitrary, non-map, non-repeated.
                      (iincf map-len (emit-non-repeated-field v val-type val-class 2 buffer))
                      (i+ ret-len (i+ map-len (backpatch map-len)))))))
           (loop for k being the hash-keys of value
                   using (hash-value v)
                 sum (serialize-pair k v)))))
      (t nil))))

;;; Deserialization

(defun deserialize-object-from-file (type filename)
  "Deserialize an object of type TYPE (a symbol naming a message class)
   from FILENAME."
  (with-open-file (stream filename
                   :direction :input
                   :element-type '(unsigned-byte 8))
    (deserialize-object-from-stream type :stream stream)))

(defun deserialize-object-from-stream (type &key (stream *standard-input*))
  "Deserialize an object of type TYPE from STREAM."
  (let* ((size    (file-length stream))
         (buffer  (make-byte-vector size)))
    (read-sequence buffer stream)
    (deserialize-object-from-bytes type buffer)))

(defun deserialize-object-from-bytes (type buffer
                                      &optional (start 0) (end (length buffer)))
  "Deserialize an object of type TYPE from BUFFER, which is a simple
   array of (unsigned-byte 8).

   TYPE is the Lisp name of a Protobufs message (usually the name of a
   Lisp class) or a 'message-descriptor'.
   The primary return value is the new object,
   and the secondary value is the final index into BUFFER."
  (assert (symbolp type))
  (let ((fast-function
          #-sbcl (get type :deserialize)
          #+sbcl (handler-case (fdefinition `(:protobuf :deserialize ,type))
                   (undefined-function () nil))))
    (if fast-function
        (funcall (the function fast-function) buffer start end)
        (%deserialize-object type buffer start end))))

;; DESERIALIZE-OBJECT-FROM-BYTES should be sole user-facing API,
;; because that is the interface which decides whether to call a fast function
;; or the introspection-based stuff. The DESERIALIZE-OBJECT methods are supposed
;; to be a hidden internal detail, with sophisticated applications being permitted
;; to override them. Furthermore, consistency with the fast auto-generated functions,
;; demands that the START and END bounding indices not be optional.
;; Sadly, much code exists calling DESERIALIZE-OBJECT directly when really
;; DESERIALIZE-OBJECT-FROM-BYTES was meant.
;; To that end, I am "hiding" the methods as %DESERIALIZE-OBJECT
;; and allowing DESERIALIZE-OBJECT to be called as it was before.

(declaim (inline deserialize-object))
(defun deserialize-object (type buffer &optional (start 0) (end (length buffer)))
  (deserialize-object-from-bytes type buffer start end))

;; Allow clients to add their own methods
;; This is you might preserve object identity, e.g.
(defgeneric %deserialize-object (type buffer start end &optional end-tag)
  (:documentation
   "Deserialize an object of type TYPE from BUFFER between indices START and END.
    TYPE is the Lisp name of a Protobufs message (usually the name of a
    Lisp class) or a 'message-descriptor'.
    END-TAG is used internally to handle the (deprecated) \"group\" feature.
    The return values are the object and the index at which deserialization stopped."))

(defmethod %deserialize-object (type buffer start end &optional (end-tag 0))
  (let ((message (find-message-for-class type)))
    (assert message ()
            "There is no Protobuf message having the type ~S" type)
    (%deserialize-object message buffer start end end-tag)))

;; The default method uses metadata from the message descriptor.
(defmethod %deserialize-object ((msg-desc message-descriptor) buffer start end
                                &optional (end-tag 0))
  (let* ((class-name
           (or (proto-alias-for msg-desc) (proto-class msg-desc)))
         (class (find-class class-name)))
    (deserialize-structure-object
     msg-desc buffer start end end-tag class)))

(defstruct (field (:constructor make-field (index offset bool-index oneof-p initarg complex-field))
                  (:print-object
                   (lambda (self stream)
                     (format stream "#<~D~S>" (field-index self) (field-initarg self)))))
  "Field metadata for a protocol buffer.
Contains the INDEX of the field as according to protobuf, an internal
OFFSET, the BOOL-NUMBER (for simple boolean fields), a flag ONEOF-P which indicates if the field
is part of a oneof, the INITARG, the COMPLEX-FIELD datastructure.
See field-descriptor for the distinction between index, offset, and bool-number."
  index
  offset
  bool-index
  oneof-p
  initarg
  complex-field)

;; Make a map from field index to a FIELD structure in a vector.
;; As long as at least half of the vector elements will not be wasted,
;; the lookup is direct by field index, otherwise it is a hash-like lookup.
;; For consecutive indices starting at 1, direct lookup is always used.
;; Consecutive numbers starting at other than 1 could in theory be
;; direct-mapped by subtracting the "origin" but such usage is uncommon,
;; and the performance of the hash-based lookup as a fallback is adequate.
(defun make-field-map (fields)
  (let ((count 0) (max 0))
    (dolist (field fields)
      (incf count)
      (setf max (max (proto-index field) max)))
    (flet ((wrap (field)
             (make-field (proto-index field)
                         (proto-field-offset field)
                         (proto-bool-index field)
                         (and (proto-oneof-offset field) t)
                         (keywordify (proto-internal-field-name field))
                         field)))
      (if (< max (* count 2)) ; direct map
          (let ((map (make-array (1+ max) :initial-element nil)))
            (setf (svref map 0) t)
            (dolist (field fields map)
              (setf (svref map (proto-index field)) (wrap field))))
          ;; hash-based map. a "cheap" computation of a good table modulus,
          ;; barring a prime-number test, is an odd number achieving 50% load.
          (let* ((map (make-array (ash count 1) :initial-element nil))
                 (modulus (1- (length map))))
            (dolist (field fields map)
              (let ((bin (1+ (mod (proto-index field) modulus))))
                (push (wrap field) (svref map bin)))))))))

;; Given a field-number and a field-map, return the FIELD metadata or NIL.
(declaim (inline find-in-field-map))
(defun find-in-field-map (field-number field-map)
  (if (svref field-map 0)
      (unless (>= field-number (length field-map))
        (svref field-map field-number))
      (let ((modulus (1- (length field-map))))
        (dolist (field (svref field-map (1+ (mod field-number modulus))))
          (when (= (field-index field) field-number)
            (return field))))))

(defun message-field-metadata-vector (message)
  "Lazily compute and memoize a field map for message-descriptor
   MESSAGE. This is not needed unless the generic deserializer is
   executed."
  (if (slot-boundp message 'field-vect)
      (proto-field-vect message)
      (setf (proto-field-vect message)
            (make-field-map (append
                             (proto-fields message)
                             (loop for oneof in (proto-oneofs message)
                                   append (coerce (oneof-descriptor-fields oneof) 'list)))))))

;; The generic deserializer for structure-object collects all fields' values before
;; applying the object constructor. This is identical to the the way that the
;; optimized-for-speed deserializers work for standard-object and structure-object,
;; and in some respects it is a bug that DESERIALIZE-STANDARD-OBJECT does not do that.
;; We collect the fields into an ordered list with higher indices at the front,
;; so that if the next field index exceeds the index at the front of the list,
;; it is known not to have been seen yet; otherwise we scan the list and if absent,
;; insert in the correct place, or append an item into a found cell or replace the
;; cell's contents depending on whether the field is repeatable.

;; Return the cell for FIELD-NUMBER in FIELD-LIST, and as a second value,
;; the new list in case it was modified (as will generally be true for all
;; non-repeatable fields upon seeing them for the first time).
;; FIELD-MAP is a vector that translates FIELD-NUMBER to a FIELD object.
;; Return NIL and the original list if FIELD-NUMBER is unknown, though this could
;; easily return a cell in which to collect raw octets for missing schema fields.
(defun get-field-cell (field-number field-list field-map)
  (declare (optimize (speed 3) (safety 0)))
  ;; FIELD-LIST is maintained as a property list so that it may be passed
  ;; directly to the structure constructor. This is slightly more work than
  ;; maintaining an alist, but avoids subsequent rearrangement.
  (labels ((new-pair () ; return (#<FIELD> nil) to be spliced in somewhere
             (let ((field (find-in-field-map field-number field-map)))
               (if field
                   (list field nil)
                   (return-from get-field-cell (values nil field-list)))))
           (insert-at-front ()
             ;; Serialization algorithms are encouraged to transmit fields in ascending
             ;; numerical order, so this should be the most common case.
             (let ((pair (new-pair)))
               (rplacd (cdr pair) field-list) ; splice in front
               ;; First return value is the cons cell for the pair,
               ;; second is the list as a whole, which is now headed by this pair.
               (values pair pair)))
           (insert-at-end (head &aux (rest (cdr head)))
             (if (not rest)
                 (insert-after head)
                 (insert-at-end (cdr rest))))
           (insert-after (tail)
             ;; A picture: list is (#<FIELD A> a-val #<FIELD C> c-val #<FIELD D> d-val ...)
             ;;                                ^--- TAIL points here
             ;; to insert newly-seen field B after field A, replace the cdr of TAIL
             ;; with new-pair, and new-pair's tail with CDR of TAIL
             (let ((pair (new-pair)))
               (rplacd (cdr pair) (cdr tail))
               (rplacd tail pair)
               ;; As above, first value is the cons cell for the pair,
               ;; second is the original list since it was destructively altered.
               (values pair field-list)))
           (insert-in (splice-point &aux (rest (cdr splice-point)))
             (if (not rest)
                 (insert-after splice-point)
                 ;; REST is the head of the next pair in the plist
                 (let* ((field (car rest))
                        (index (field-index field)))
                   (cond ((i> field-number index) ; unseen, and in between two seen indices
                          (insert-after splice-point))
                         ((i= field-number index) ; a field which has been seen before
                          (values rest field-list))
                         (t                       ; keep on looking
                          (insert-in (cdr rest))))))))
    (if (not field-list)
        (insert-at-front)
        (let* ((cur-field (find-in-field-map field-number field-map))
               (top-field (car field-list))
               (index (field-index top-field)))
          (if (and cur-field (field-oneof-p cur-field))
              ;; If a field is part of a oneof, put it at the end of the plist.
              ;; This is to preserve the behavior that if two fields from the same
              ;; oneof are recieved on the wire, then only the last one is set. Since
              ;; this list sorts fields by their index, this information is lost here,
              ;; so oneofs need to ignore this heuristic.
              (insert-at-end (cdr field-list))
              (cond ((i> field-number index) ; greater than any field number seen thus far
                     (insert-at-front))
                    ((i= field-number index) ; a field number which has been seen before
                     (values field-list field-list))
                    (t                       ; keep on looking
                     (insert-in (cdr field-list)))))))))

(defun deserialize-structure-object (message buffer index limit end-tag class)
  "Deserialize a message.

Parameters:
  MESSAGE: The message-descriptor of the data to be deserialized
  BUFFER: The buffer to read from.
  INDEX: The index of the buffer to read from.
  LIMIT: The upper bound of INDEX.
  END-TAG: [For groups only] The tag which ends a group.
  CLASS: The class which will be created and returned."
  (declare (type (simple-array (unsigned-byte 8)) buffer))
  (let ((index (or index 0))
        (limit (or limit (length buffer)))
        ;; This quickly translates a field number to its PROTO-FIELD object
        ;; without using linear scan.
        (field-map (message-field-metadata-vector message))
        offset-list extension-list bool-map
        initargs initargs-final tag)
    (loop
      (multiple-value-setq (tag index)
        (if (i< index limit) (decode-uint32 buffer index) (values 0 index)))
      (when (i= tag end-tag)
        ;; We're done if we've gotten to the end index or
        ;; we see an end tag that matches a previous group's start tag
        ;; Note that the default end tag is 0, which is also an end of
        ;; message marker (there can never be "real" zero tags because
        ;; field indices start at 1)
        (loop
          for cell on initargs by #'cddr
          do
             (let* ((field (car cell))
                    (inner-index (field-offset field))
                    (bool-index (field-bool-index field))
                    (initargs (field-initarg field))
                    ;; Get the full metadata from the brief metadata.
                    (field (field-complex-field field))
                    (oneof-offset (proto-oneof-offset field)))
               (rplaca cell initargs)
               (when (eq (proto-label field) :repeated)
                 (let ((data (nreverse (cadr cell))))
                   (setf (cadr cell)
                         (if (eq (proto-container field) :vector)
                             (coerce data 'vector)
                             data))))
               (cond ((eq (proto-message-type field) :extends)
                      ;; If an extension we'll have to set it manually later...
                      (progn
                        (push `(,(proto-internal-field-name field) ,(cadr cell))
                              extension-list)))
                     (bool-index
                      (push (cons bool-index (cadr cell)) bool-map)
                      (when inner-index
                        (push inner-index offset-list)))
                     ;; Fields contained in a oneof need to be wrapped in
                     ;; a oneof struct.
                     (oneof-offset
                      (push (make-oneof
                             :value (cadr cell)
                             :set-field oneof-offset)
                            initargs-final)
                      (push (car cell) initargs-final))
                     ;; Otherwise we have to mark is set later.
                     (t
                      (progn
                        (push (cadr cell) initargs-final)
                        (push (car cell) initargs-final)
                        (when inner-index
                          (push inner-index offset-list)))))))
        (let ((new-struct
                #+sbcl ; use the defstruct description to get the constructor name
                (let ((dd (sb-kernel:layout-info (sb-pcl::class-wrapper class))))
                  (apply (sb-kernel:dd-default-constructor dd) initargs-final))
                ;; We have to call the constructor for the object as
                ;; we have no idea if MAKE-INSTANCE will actually work.
                ;; So just use the constructor name.
                #-sbcl
                (let ((class-name (class-name class)))
                  (apply (get-constructor-name class-name) initargs-final))))
          ;; Finally set the extensions and the is-set field.
          (loop for extension in extension-list do
            (set-extension new-struct (first extension) (second extension)))
          (when bool-map
            (loop with bool-vec = (slot-value new-struct '%%bool-values)
                  for (bool-index . value) in bool-map do
                    (setf (bit bool-vec bool-index) (if value 1 0))))
          (loop with is-set = (slot-value new-struct '%%is-set)
                for offset in offset-list do
                  (setf (bit is-set offset) 1))
          (return-from deserialize-structure-object
            (values new-struct index))))
      (multiple-value-bind (cell updated-list)
          (get-field-cell (ilogand (iash tag -3) #x1FFFFFFF) initargs field-map)
        (setq initargs updated-list)
        (if (not cell) ; skip this field
            (setq index (skip-element buffer index tag))
            ;; cell = (#<field> DATA . more) - "more" is the tail of the plist
            ;; CELL now points to the cons where DATA should go.
            (let* ((field (field-complex-field (pop cell)))
                   (repeated-p (eq (proto-label field) :repeated))
                   (lazy-p (proto-lazy-p field))
                   (field-class (proto-class field))
                   (type (proto-type field))
                   (data))
              ;; If we are deseralizing a map type, we want to (create and) add
              ;; to an existing hash table in the CELL cons.
              (if (eq field-class :map)
                  (let ((map-desc (find-map-descriptor type)))
                    (unless (car cell)
                      (setf (car cell) (make-hash-table)))
                    (let ((key-type (map-descriptor-key-type map-desc))
                          (val-type (map-descriptor-val-type map-desc))
                          (val-class (map-descriptor-val-class map-desc))
                          map-tag map-len key-data start (val-data nil))
                      (multiple-value-setq (map-len index)
                        (decode-uint32 buffer index))
                      (setq start index)
                      (loop
                        (when (= index (+ map-len start))
                          (assert key-data)
                          (setf (gethash key-data (car cell)) val-data)
                          (return))
                        (multiple-value-setq (map-tag index)
                          (decode-uint32 buffer index))
                        ;; Check if data on the wire is a key
                        ;; Keys are always scalar types, so
                        ;; just deserialize it.
                        (if (= 1 (ilogand (iash map-tag -3) #x1FFFFFFF))
                            (multiple-value-setq (key-data index)
                              (deserialize-scalar key-type buffer index))
                            ;; Otherwise it must be a value, which has
                            ;; arbitrary type.
                            (multiple-value-setq (val-data index)
                              (deserialize-structure-object-field
                               val-type val-class buffer index map-tag nil nil))))))
                  (rplaca cell
                          (progn
                            (multiple-value-setq (data index)
                              (deserialize-structure-object-field
                               type field-class buffer index tag repeated-p lazy-p cell))
                            data)))))))))


(defun deserialize-structure-object-field
    (type class buffer index tag repeated-p lazy-p &optional (cell nil))
  "Deserialize a single field from the wire, and return it.

Parameters:
  TYPE: The type of the field to deserialize.
  CLASS: The class of the field to deserialize.
  BUFFER: The buffer to deserialize from.
  INDEX: The index of the buffer to read.
  TAG: The protobuf tag of the field to deserialize.
  REPEATED-P: True if and only if the field is repeated
  LAZY-P: True if and only if the field is lazy
  CELL: [For repeated fields only]: The current list (or vector) of
        deserialized objects to add to."
  (let ((desc))
    (cond
      ((eq class :scalar)
       (cond ((and (packed-type-p type)
                   (length-encoded-tag-p tag))
              (multiple-value-bind (data new-index)
                  (deserialize-packed type buffer index)
                ;; Multiple occurrences of packed fields must append.
                ;; All repeating fields will be reversed before calling
                ;; the structure constructor, so reverse here to counteract.
                (values (nreconc data (car cell)) new-index)))
             (t
              (multiple-value-bind (data new-index)
                  (deserialize-scalar type buffer index)
                (values (if repeated-p (cons data (car cell)) data)
                        new-index)))))
      ((eq class :enum)
       (setf desc (find-enum type))
       (cond ((length-encoded-tag-p tag)
              (multiple-value-bind (data new-index)
                  (deserialize-packed-enum (enum-descriptor-values desc)
                                           buffer index)
                (values (nreconc data (car cell)) new-index)))
             (t
              (multiple-value-bind (data new-index)
                  (deserialize-enum (enum-descriptor-values desc)
                                    buffer index)
                (values (if repeated-p (cons data (car cell)) data)
                        new-index)))))
      ((or (eq class :group) (eq class :message))
       (setf desc (find-message type))
       (assert desc)
       (let* ((deserializer (custom-deserializer type))
              (group-p (i= (logand tag 7) $wire-type-start-group))
              (end-tag (if group-p
                           (ilogior $wire-type-end-group
                                    (logand #xfFFFFFF8 tag))
                           0)))
         (if group-p
             (multiple-value-bind (obj end)
                 (cond (deserializer
                        (funcall deserializer buffer index
                                 nil end-tag))
                       (t
                        (%deserialize-object
                         desc buffer index nil end-tag)))
               (values (if repeated-p (cons obj (car cell)) obj)
                       end))
             (multiple-value-bind (embedded-msg-len start)
                 (decode-uint32 buffer index)
               (let* ((end (+ start embedded-msg-len))
                      (deserializer (custom-deserializer type))
                      (obj
                        (cond (lazy-p
                               ;; For lazy fields, just store bytes in the %bytes field.
                               (make-message-with-bytes type (subseq buffer start end)))
                              (deserializer
                               (funcall deserializer buffer
                                        start end end-tag))
                              (t
                               (%deserialize-object
                                desc buffer
                                start end end-tag)))))
                 (values (if repeated-p (cons obj (car cell)) obj)
                         end)))))))))


(defun generate-repeated-field-serializer
    (type class index boundp reader vbuf size vector-p &optional (packed-p nil))
  "Generate the field serializer for a repeated field

Parameters:
  TYPE: The type of the field.
  CLASS: The class of the field.
  INDEX: The index of the field
  BOUNDP: symbol-name that evaluates to t if this field is set.
  READER: symbol-name for the function which returns the value bound in the field.
  VBUF: The symbol-name of the buffer to write to
  SIZE: The symbol-name of the variable which keeps track of the length serialized.
  VECTOR-P: If true, the field is serialized as a vector. Otherwise, it is a list.
  PACKED-P: True if and only if the field is packed."
  (let ((vval (gensym "VAL"))
        (iterator (if vector-p 'dovector 'dolist))
        (desc))
    (cond ((and packed-p (packed-type-p type))
           `(iincf ,size (serialize-packed ,reader ,type ,index ,vbuf ,vector-p)))
          ((eq class :scalar)
           (let ((tag (make-tag type index)))
             `(when ,boundp
                (,iterator (,vval ,reader)
                           (iincf ,size (serialize-scalar ,vval ,type ,tag ,vbuf))))))
          ((eq class :group)
           (setq desc (find-message type))
           ;; The end tag for a group is the field index shifted and
           ;; and-ed with a constant.
           (let ((tag1 (make-wire-tag $wire-type-start-group index))
                 (tag2 (make-wire-tag $wire-type-end-group   index)))
             `(when ,boundp
                (,iterator (,vval ,reader)
                           (iincf ,size (encode-uint32 ,tag1 ,vbuf))
                           (iincf ,size ,(call-pseudo-method :serialize desc vval vbuf))
                           (iincf ,size (encode-uint32 ,tag2 ,vbuf))))))
          ((eq class :message)
           (setq desc (find-message type))
           (let ((tag (make-wire-tag $wire-type-string index)))
             `(when ,boundp
                (,iterator (,vval ,reader)
                           (iincf ,size (encode-uint32 ,tag ,vbuf))
                           (with-placeholder (,vbuf)
                             (let ((len ,(call-pseudo-method
                                          :serialize desc vval vbuf)))
                               (iincf ,size (i+ len (backpatch len)))))))))
          ((eq class :enum)
           (setq desc (find-enum type))
           (let ((tag (make-wire-tag $wire-type-varint index)))
             (if packed-p
                 `(iincf ,size
                         (serialize-packed-enum ,reader '(,@(enum-descriptor-values desc))
                                                ,index ,vbuf))
                 `(when ,boundp
                    (,iterator (,vval ,reader)
                               (iincf ,size (serialize-enum
                                             ,vval '(,@(enum-descriptor-values desc))
                                             ,tag ,vbuf)))))))
          (t nil))))

(defun generate-non-repeated-field-serializer
    (type class index boundp reader vbuf size)
  "Generate the field serializer for a non-repeated field

Parameters:
  TYPE: The type of the field.
  CLASS: The class of the field.
  INDEX: The index of the field
  BOUNDP: symbol-name that evaluates to t if this field is set.
  READER: symbol-name for the function which returns the value bound in the field.
  VBUF: The symbol-name of the buffer to write to
  SIZE: The symbol-name of the variable which keeps track of the length serialized."
  (let ((vval (gensym "VAL"))
        (desc))
    (case class
      ((:scalar)
       (let ((tag (make-tag type index)))
         `(when ,boundp
            (let ((,vval ,reader))
              (iincf ,size (serialize-scalar ,vval ,type ,tag ,vbuf))))))
      ((:group)
       (setq desc (find-message type))
       (let ((tag1 (make-wire-tag $wire-type-start-group index))
             (tag2 (make-wire-tag $wire-type-end-group   index)))
         `(let ((,vval ,reader))
            (when ,vval
              (iincf ,size (encode-uint32 ,tag1 ,vbuf))
              (iincf ,size ,(call-pseudo-method :serialize desc vval vbuf))
              (iincf ,size (encode-uint32 ,tag2 ,vbuf))))))
      ((:message)
       (setq desc (find-message type))
       (let ((tag (make-wire-tag $wire-type-string index)))
         `(let ((,vval ,reader))
            (when ,vval
              (iincf ,size (encode-uint32 ,tag ,vbuf))
              (with-placeholder (,vbuf)
                (let ((len ,(call-pseudo-method :serialize desc vval vbuf)))
                  (iincf ,size (i+ len (backpatch len)))))))))
      ((:enum)
       (setq desc (find-enum type))
       (let ((tag (make-wire-tag $wire-type-varint index)))
         `(when ,boundp
            (let ((,vval ,reader))
              (iincf ,size (serialize-enum
                            ,vval '(,@(enum-descriptor-values desc))
                            ,tag ,vbuf))))))
      ((:map)
       (setq desc (find-map-descriptor type))
       (let* ((tag      (make-wire-tag $wire-type-string index))
              (key-type (map-descriptor-key-type desc))
              (val-type (map-descriptor-val-type desc))
              (val-class (map-descriptor-val-class desc)))
         `(when ,boundp
            (let ((,vval ,reader))
              (flet ((serialize-pair (k v)
                       (let ((ret-len (encode-uint32 ,tag ,vbuf))
                             (map-len 0))
                         (with-placeholder (,vbuf)
                           (iincf map-len (serialize-scalar k ,key-type
                                                            ,(make-tag key-type 1)
                                                            ,vbuf))
                           ,(generate-non-repeated-field-serializer
                             val-type val-class 2 'v 'v vbuf 'map-len)
                           (i+ ret-len (i+ map-len (backpatch map-len)))))))
                (iincf ,size (loop for k being the hash-keys of ,vval using (hash-value v)
                                   sum (serialize-pair k v))))))))
      (t nil))))

;;; Compile-time generation of serializers
;;; Type-checking is done at the top-level methods specialized on 'symbol',
;;; so we turn off all type checking at the level of these functions
(defun generate-field-serializer (msg field boundp reader vbuf size)
  "Generate the serializer for a field.

Parameters:
  MSG: The containing message-descriptor.
  FIELD: The field-descriptor for the field to serialize.
  BOUNDP: A symbol which evaluates to true if the field is bound.
  READER: A symbol which evaluates to the field's data.
  VBUF: The buffer to write to.
  SIZE: A symbol which stores the number of bytes serialized."
  (let* ((type   (proto-type field))
         (class  (proto-class field))
         (index  (proto-index field)))
    (when reader
      (if (eq (proto-label field) :repeated)
          (let ((vector-p (eq (proto-container field) :vector))
                (packed-p (proto-packed field)))
            (or (generate-repeated-field-serializer
                 type class index boundp reader vbuf size vector-p packed-p)
                (undefined-field-type "While generating 'serialize-object' for ~S,"
                                      msg class field)))

          (or (generate-non-repeated-field-serializer
               type class index boundp reader vbuf size)
              (undefined-field-type "While generating 'serialize-object' for ~S,"
                                    msg class field))))))

;; Note well: keep this in sync with the main 'serialize-object' method above
(defun generate-serializer-body (message vobj vbuf size)
  "Generate the body of a 'serialize-object' method for the given message.

Parameters:
  MESSAGE: The message-descriptor to generate a serializer for.
  VOBJ: A gensym'd symbol which will hold the object to be serialized.
  VBUF: A gensym'd symbol which will hold the buffer to serialize to.
  SIZE: A gensym'd symbol which will hold the number of bytes serialized."
  (when (and (null (proto-fields message))
             (null (proto-oneofs message)))
    (return-from generate-serializer-body nil))
  (nreverse
   (let (serializers)
     (dolist (field (proto-fields message))
       (let* ((type (proto-type field))
              (field-name (proto-external-field-name field))
              (reader (when field-name
                        `(,(proto-slot-function-name
                            (proto-class message) field-name :get)
                          ,vobj)))
              (boundp `(,(proto-slot-function-name
                          (proto-class message) field-name :has)
                        ,vobj)))
         (push (generate-field-serializer message field boundp reader vbuf size)
               serializers)))
     (dolist (oneof (proto-oneofs message) serializers)
       (push (generate-oneof-serializer message oneof vobj vbuf size)
             serializers)))))

(defmacro make-serializer (message-name)
  "Create the serializer for a message.
Parameters:
  MESSAGE-NAME: The symbol-name of a message."
  (generate-serializer (find-message message-name)))

(defun generate-serializer (message)
  (let ((vobj (make-symbol "OBJ"))
        (vbuf (make-symbol "BUF"))
        (size (make-symbol "SIZE"))
        (bytes (make-symbol "BYTES")))
    (multiple-value-bind (serializers) (generate-serializer-body message vobj vbuf size)
      (def-pseudo-method :serialize message `(,vobj ,vbuf &aux (,size 0))
        `((declare ,$optimize-serialization)
          (declare (ignorable ,vobj ,vbuf))
          (declare ; maybe allow specification of the type
           #+ignore(type ,(proto-class message) ,vobj)
           (type fixnum ,size))
          ;; Check for the %BYTES slot, since groups do not have this slot.
          (let ((,bytes (and (slot-exists-p ,vobj '%bytes)
                             (proto-%bytes ,vobj))))
            ;; If BYTES is bound, then VOBJ is a lazy field, and BYTES is the pre-computed
            ;; serialization of VOBJ. So, just output that.
            (cond
              (,bytes
               (setf ,size (length ,bytes))
               (buffer-ensure-space ,vbuf ,size)
               (fast-octets-out ,vbuf ,bytes)
               ,size)
              (t
               ,@serializers
               ,size))))))))

(defun generate-oneof-serializer (message oneof vobj vbuf size)
  "Creates and returns the code that serializes a oneof.

Parameters:
  MESSAGE: The message-descriptor for the containing message.
  ONEOF: The oneof-descriptor to create a serializer for.
  VOBJ: A symbol which will store the protobuf object to serialize.
  VBUF: A symbol which will store the buffer to serialize to.
  SIZE: A symbol which stores the running total of bytes serialized."
  (let ((fields (oneof-descriptor-fields oneof)))
    `(let* ((oneof (slot-value ,vobj ',(oneof-descriptor-internal-name oneof)))
            (set-field  (oneof-set-field oneof))
            (value      (oneof-value oneof)))
       (ecase set-field
         ,@(loop for field across fields
                 collect
                 (let ((type (proto-type field))
                       (class (proto-class field))
                       (index (proto-index field))
                       (offset (proto-oneof-offset field)))
                   ;; The BOUNDP argument is T here, since if we get to this point
                   ;; then the slot must be bound, as SET-FIELD indicates that a
                   ;; field is set.
                   `((,offset) ,(or (generate-non-repeated-field-serializer
                                     type class index t 'value vbuf size)
                                    (undefined-field-type
                                     "While generating 'serialize-object' for ~S,"
                                     message type field)))))
         ((nil) nil)))))

(defun generate-field-deserializer (message field vbuf vidx &key raw-p)
  "Generate a deserializer for a single field.

Parameters:
  MESSAGE: The message-descriptor that contains the field.
  FIELD: The field-descriptor to deserialize.
  VBUF: The buffer to deserialize from.
  VIDX: The index of the buffer to rea dfrom.
  RAW-P: If true, return a list of the arguments passed to any recursive
         deserialization call instead of calling the function."
  (let ((nslot nil)
        (rslot nil))
    (let* ((type   (proto-type  field))
           (class  (proto-class field))
           (index  (proto-index field))
           (lazy-p (proto-lazy-p field))
           (temp (fintern (string (proto-internal-field-name field))))
           (oneof-offset (proto-oneof-offset field)))
      (cond ((eq (proto-label field) :repeated)
             (setf rslot (list field temp))
             (multiple-value-bind (deserializer tag list?)
                 (generate-repeated-field-deserializer
                  type class index lazy-p vbuf vidx temp :raw-p raw-p)
               (if deserializer
                   (if list?
                       (return-from generate-field-deserializer
                         (values tag deserializer
                                 nslot rslot))
                       (return-from generate-field-deserializer
                         (values (list tag) (list deserializer)
                                 nslot rslot)))
                   (undefined-field-type "While generating 'deserialize-object' for ~S,"
                                         message type field))))
            ;; If this field is contained in a oneof, we need to put the value in the
            ;; proper slot in the one-of data struct.
            (oneof-offset
             (let ((oneof-val (gensym "ONEOF-VAL")))
               (multiple-value-bind (deserializer tag)
                   (generate-non-repeated-field-deserializer
                    type class index lazy-p vbuf vidx oneof-val :raw-p raw-p)
                 (when deserializer
                   (setf deserializer
                         `(progn
                            (let ((,oneof-val))
                              ,deserializer
                              (setf (oneof-value ,temp) ,oneof-val)
                              (setf (oneof-set-field ,temp) ,oneof-offset))))
                   (return-from generate-field-deserializer
                     (values (list tag) (list deserializer) nil nil temp)))
                 (undefined-field-type "While generating 'deserialize-object' for ~S,"
                                       message type field))))
            ;; Non-repeated field.
            (t
             (setf nslot temp)
             (multiple-value-bind (deserializer tag)
                 (generate-non-repeated-field-deserializer
                  type class index lazy-p vbuf vidx temp :raw-p raw-p)
               (if deserializer
                   (return-from generate-field-deserializer
                     (values (list tag) (list deserializer)
                             nslot rslot))
                   (undefined-field-type "While generating 'deserialize-object' for ~S,"
                                         message type field)))))))

  (assert nil))

(defun generate-repeated-field-deserializer
    (type class index lazy-p vbuf vidx dest &key raw-p)
  "Returns three values: The first is a (list of) s-expressions that deserializes the
specified object to dest and updates vidx to the new index. The second is (list of)
tag(s) of this field. The third is true if and only if lists are being returned.

Parameters:
  TYPE: The :type field of this field.
  CLASS: The :class field of this field.
  INDEX: The field index of the field.
  LAZY-P: True if and only if the field is lazy.
  VBUF: The buffer to read from.
  VIDX: The index of the buffer to read from & to update.
  DEST: The symbol name for the destination of deserialized data.
  RAW-P: If true, return a list of the arguments passed to any recursive
         deserialization call instead of calling the function."
  (let ((desc))
    (flet ((call-deserializer (msg vbuf start end &optional (end-tag 0))
             (if raw-p
                 `(list ,vbuf ,start ,end ,end-tag)
                 (call-pseudo-method :deserialize msg vbuf start end end-tag))))
      (cond ((eq class :scalar)
             (let* ((tag (make-tag type index))
                    (packed-tag (when (packed-type-p type)
                                  (packed-tag index)))
                    (non-packed-form `(multiple-value-bind (val next-index)
                                          (deserialize-scalar ,type ,vbuf ,vidx)
                                        (setq ,vidx next-index)
                                        (push val ,dest)))
                    (packed-form `(multiple-value-bind (x idx)
                                      (deserialize-packed ,type ,vbuf ,vidx)
                                    (setq ,vidx idx)
                                    ;; The reason for nreversing here is that a field that
                                    ;; is repeated+packed may be transmitted as several
                                    ;; runs of packed values interleaved with other fields,
                                    ;; and it might even be possible to send an occurrence
                                    ;; of the field as non-packed, but I'm not sure.
                                    ;; The final NREVERSE is going to put everything right.
                                    ;; Not efficient, but probably not a huge loss.
                                    (setq ,dest (nreconc x ,dest)))))
               (if packed-tag
                   (values
                    (list non-packed-form packed-form)
                    (list tag packed-tag)
                    t)
                   (values non-packed-form tag))))
            ((eq class :group)
             (setq desc (find-message type))
             (let ((tag1 (make-wire-tag $wire-type-start-group index))
                   (tag2 (make-wire-tag $wire-type-end-group index)))
               (values `(multiple-value-bind (obj end)
                            ,(call-deserializer desc vbuf vidx nil tag2)
                          (setq ,vidx end)
                          (push obj ,dest))
                       tag1)))
            ((eq class :message)
             (setq desc (find-message type))
             (values `(multiple-value-bind (payload-len payload-start)
                          (decode-uint32 ,vbuf ,vidx)
                        ;; This index points *after* the sub-message,
                        ;; but incrementing it now serves to computes the LIMIT
                        ;; for the recursive call. And we don't need
                        ;; the secondary return value for anything.
                        (setq ,vidx (+ payload-start payload-len))
                        ,(if lazy-p
                             ;; If this field is declared lazy, then don't deserialize.
                             ;; Instead, create a new message with %BYTES field set to
                             ;; the bytes on the wire.
                             `(push (make-message-with-bytes
                                     ',type (subseq ,vbuf payload-start ,vidx))
                                    ,dest)
                             `(push ,(call-deserializer desc vbuf 'payload-start vidx)
                                    ,dest)))
                     (make-wire-tag $wire-type-string index)))
            ((eq class :enum)
             (setq desc (find-enum type))
             (let* ((tag (make-wire-tag $wire-type-varint index))
                    (packed-tag (packed-tag index))
                    (non-packed-form `(multiple-value-bind (x idx)
                                          (deserialize-enum
                                           '(,@(enum-descriptor-values desc)) ,vbuf ,vidx)
                                        (setq ,vidx idx)
                                        (push x ,dest)))
                    (packed-form `(multiple-value-bind (x idx)
                                      (deserialize-packed-enum
                                       '(,@(enum-descriptor-values desc))
                                       ,vbuf ,vidx)
                                    (setq ,vidx idx)
                                    ;; The reason for nreversing here is that a field that
                                    ;; is repeated+packed may be transmitted as several
                                    ;; runs of packed values interleaved with other fields,
                                    ;; and it might even be possible to send an occurrence
                                    ;; of the field as non-packed, but I'm not sure.
                                    ;; The final NREVERSE is going to put everything right.
                                    ;; Not efficient, but probably not a huge loss.
                                    (setq ,dest (nreconc x ,dest)))))
               (values (list non-packed-form packed-form)
                       (list tag packed-tag)
                       t)))
            (t nil)))))

(defun generate-non-repeated-field-deserializer
    (type class index lazy-p vbuf vidx dest &key raw-p)
  "Returns two values: The first is lisp code that deserializes the specified object
to dest and updates vidx to the new index. The second is the tag of this field.

Parameters:
  TYPE: The :type field of this field.
  CLASS: The :class field of this field.
  INDEX: The field index of the field.
  LAZY-P: True if and only if the field is lazy.
  VBUF: The buffer to read from.
  VIDX: The index of the buffer to read from & to update.
  DEST: The symbol name for the destination of deserialized data.
  RAW-P: If true, return a list of the arguments passed to any recursive
         deserialization call instead of calling the function."
  (let ((desc))
    (flet ((call-deserializer (msg vbuf start end &optional (end-tag 0))
             (if raw-p
                 `(list ,vbuf ,start ,end ,end-tag)
                 (call-pseudo-method :deserialize msg vbuf start end end-tag))))
      (cond ((eq class :scalar)
             (values
              `(multiple-value-setq (,dest ,vidx)
                 (deserialize-scalar ,type ,vbuf ,vidx))
              (make-tag type index)))
            ((eq class :group)
             (setq desc (find-message type))
             (let ((tag1 (make-wire-tag $wire-type-start-group index))
                   (tag2 (make-wire-tag $wire-type-end-group index)))
               (values
                `(multiple-value-setq (,dest ,vidx)
                   ,(call-deserializer desc vbuf vidx nil tag2))
                tag1)))
            ((eq class :message)
             (setq desc (find-message type))
             (values
              `(multiple-value-bind (payload-len payload-start)
                   (decode-uint32 ,vbuf ,vidx)
                 (setq ,vidx (+ payload-start payload-len))
                 ;; If this field is declared lazy, then don't deserialize.
                 ;; Instead, create a new message with %BYTES field set to
                 ;; the bytes on the wire.
                 ,(if lazy-p
                      `(setq ,dest (make-message-with-bytes
                                    ',type (subseq ,vbuf payload-start ,vidx)))
                      `(setq ,dest ,(call-deserializer desc vbuf 'payload-start vidx))))
              (make-wire-tag $wire-type-string index)))
            ((eq class :enum)
             (setq desc (find-enum type))
             (values
              `(multiple-value-setq (,dest ,vidx)
                 (deserialize-enum '(,@(enum-descriptor-values desc)) ,vbuf ,vidx))
              (make-wire-tag $wire-type-varint index)))
            ((eq class :map)
             (setq desc (find-map-descriptor type))
             (let* ((key-type (map-descriptor-key-type desc))
                    (val-type (map-descriptor-val-type desc))
                    (val-class (map-descriptor-val-class desc)))
               (values
                `(progn
                   ;; if ,dest points to the "unset" placeholder, make a new hash-table
                   (unless (typep ,dest 'hash-table)
                     (setq ,dest (make-hash-table)))
                   ;; todo (benkuehnert): val-data should be the default value of
                   ;; ,key-type instead of nil.
                   (let ((val-data nil)
                         map-tag map-len key-data start)
                     (multiple-value-setq (map-len ,vidx)
                       (decode-uint32 ,vbuf ,vidx))
                     (setq start ,vidx)
                     (loop
                       (when (= ,vidx (+ map-len start))
                         (setf (gethash key-data ,dest) val-data)
                         (return))
                       (multiple-value-setq (map-tag ,vidx)
                         (decode-uint32 ,vbuf ,vidx))
                       (if (= 1 (ilogand (iash map-tag -3) #x1FFFFFFF))
                           (multiple-value-setq (key-data ,vidx)
                             (deserialize-scalar ,key-type ,vbuf ,vidx))
                           ,(generate-non-repeated-field-deserializer
                             val-type val-class 2 nil vbuf vidx 'val-data)))))
                (make-wire-tag $wire-type-string index))))
            (t nil)))))

(defun slot-value-to-slot-name-symbol (slot-value)
  "Given the SLOT-VALUE of a proto field return the
slot-name as a symbol."
  (when slot-value
    (if (symbol-package slot-value)
        (intern (subseq (symbol-name slot-value) 1)
                (symbol-package slot-value))
        (intern (subseq (symbol-name slot-value) 1)))))


(defmacro make-deserializer (message-name)
  "Create the deserializer for a message.
Parameters:
  MESSAGE-NAME: The symbol-name of a message."
  (generate-deserializer (find-message message-name)))

;; Note well: keep this in sync with the main 'deserialize-object' method above
(defun generate-deserializer (message &key (name message) constructor
                                        (missing-value :%unset)
                                        (skip-fields nil)
                                        (include-fields :all)
                                        (raw-p nil))
  "Generate a 'deserialize-object' method for the given message.
Parameters:
  MESSAGE: The message model class to make a deserializer for.
  NAME: The name to make a deserializer for.
  CONSTRUCTOR: The constructor to use when making the object.
  MISSING-VALUE: The value to set a field to if not found while deserializing.
  SKIP-FIELDS: Fields to skip while deserializing.
  INCLUDE-FIELDS: Fields to include while deserializing.
  RAW-P"
  ;; I am somewhat perplexed by the fact that in many places the macro is "careful"
  ;; to use gensyms but in other places not. Actually I think they're largely unnecessary,
  ;; because there is no code that could accidentally look at these symbols.
  ;; All they serve to do is make the expansion damned ugly.
  (let ((vbuf (gensym "BUFFER"))
        (vidx (gensym "INDEX"))
        (vlim (gensym "LIMIT"))
        (vendtag (gensym "ENDTAG"))
        ;; Add oneof fields to the list of field descriptors, since we need to
        ;; create a deserializer for each.
        (fields (append (proto-fields message)
                        (loop for oneof in (proto-oneofs message)
                              append (coerce (oneof-descriptor-fields oneof)
                                             'list)))))
    (when (null fields)
      (return-from generate-deserializer
        (def-pseudo-method :deserialize name
          `(,vbuf ,vidx ,vlim &optional (,vendtag 0))
          `((declare #.$optimize-serialization)
            (declare (ignore ,vbuf ,vlim ,vendtag))
            (values #+sbcl (make-instance ',(or (proto-alias-for message)
                                                (proto-class message)))
                    #-sbcl (funcall (get-constructor-name
                                     ',(or (proto-alias-for message)
                                           (proto-class message)))))
            ,vidx))))
    (with-collectors ((deserializers collect-deserializer)
                      ;; Nonrepeating slots
                      (nslots collect-nslot)
                      ;; For tracking repeated slots that will need to be reversed
                      (rslots collect-rslot)
                      ;; For tracking oneof slots
                      (oneof-slots collect-oneof-slot))
      (flet ((include-field (field)
               (or (eq include-fields :all)
                   (member (proto-external-field-name field)
                           include-fields)))
             (skip-field (field)
               (member (proto-external-field-name field)
                       skip-fields)))
        (dolist (field fields)
          (when (and (include-field field)
                     (not (skip-field field)))
            (multiple-value-bind (tags deserializers nslot rslot oneof-slot)
                (generate-field-deserializer message field vbuf vidx :raw-p raw-p)
              (assert tags)
              (assert deserializers)
              (loop for tag in tags
                    for deserializer in deserializers
                    do (assert tag)
                       (assert deserializer)
                       (collect-deserializer `((,tag) ,deserializer))
                       (when nslot
                         (collect-nslot nslot))
                       (when rslot
                         (collect-rslot rslot))
                       (when oneof-slot
                         (collect-oneof-slot oneof-slot)))))))
      (let* ((rslots  (delete-duplicates rslots :key #'first))
             (rfields (mapcar #'first  rslots))
             (rtemps  (mapcar #'second rslots))
             (oneof-slots (delete-duplicates oneof-slots :test #'string= :key #'symbol-name))
             (lisp-type (or (proto-alias-for message) (proto-class message)))
             (lisp-class (find-class lisp-type nil))
             (constructor (or constructor
                              (when (typep lisp-class 'structure-class)
                                (let ((*package* (symbol-package lisp-type)))
                                  (fintern "MAKE-~A" lisp-type))))))
        ;; assume that 'define-proto' named it so
        ;; Lacking a portable way to construct a structure with explicit disregard for whether
        ;; any field must be initialized, we defer calling the constructor until all fields have
        ;; been accumulated. This unfortunately requires a local variable for the tentative value
        ;; of each field. In SBCL there is a workaround for this that would allow the object
        ;; to be created in advance of filling in the slots, but it's not clear that it would go
        ;; any faster. It would, however, need potentially fewer local vars, therefore less stack space.
        (def-pseudo-method :deserialize name
          `(,vbuf ,vidx ,vlim &optional (,vendtag 0) &aux tag)
          `((declare ,$optimize-serialization)
            (declare ,@(if constructor `((inline ,constructor)))
                     (type array-index ,vidx ,vlim))
            (block :deserialize-function
              (let (,@(loop for slot in nslots
                            collect `(,slot ,missing-value))
                    ,@(loop for oneof-slot in oneof-slots
                            collect `(,oneof-slot (make-oneof)))
                    ,@rtemps)
                (loop
                  (multiple-value-setq (tag ,vidx)
                    (if (i< ,vidx ,vlim) (decode-uint32 ,vbuf ,vidx) (values 0 ,vidx)))
                  (when (i= tag ,vendtag)
                    (return-from :deserialize-function
                      (values
                       (,@(if constructor (list constructor)
                              #+sbcl`(make-instance ',lisp-type)
                              #-sbcl`(funcall (get-constructor-name ',lisp-type)))
                        ;; oneofs
                        ,@(loop for temp in oneof-slots
                                for mtemp = (slot-value-to-slot-name-symbol temp)
                                nconc (list (intern (string mtemp) :keyword) temp))
                        ;; nonrepeating slots
                        ,@(loop for temp in nslots
                                for mtemp = (slot-value-to-slot-name-symbol temp)
                                nconc (list (intern (string mtemp) :keyword) temp))
                        ;; repeating slots
                        ,@(loop for field in rfields
                                for temp in rtemps
                                for mtemp = (slot-value-to-slot-name-symbol temp)
<<<<<<< HEAD
                                as writer = (proto-writer field)
                                for conversion = (if (eq (proto-container field) :vector)
=======
                                for conversion = (if (vector-field-p field)
>>>>>>> ec54e808
                                                     `(coerce (nreverse ,temp) 'vector)
                                                     `(nreverse ,temp))
                                nconc `(,(intern (string mtemp) :keyword)
                                        ,(if missing-value
                                             `(if (null ,temp) ,missing-value
                                                  ,conversion)
                                             conversion))))
                       ,vidx)))
                  (case tag
                    ,@deserializers
                    (otherwise
                     (setq ,vidx (skip-element ,vbuf ,vidx tag)))))))))))))

(defun make-message-with-bytes (type buffer)
  "Creates an instance of TYPE with BUFFER used as the pre-computed proto
   serialization bytes to return when deserializing.  Useful for passing an
   object through without ever needing to deserialize it."
  (let* ((message (find-message-for-class type))
         (message-name (or (proto-alias-for message) (proto-class message)))
         (object  #+sbcl (make-instance message-name)
                  #-sbcl (funcall (get-constructor-name message-name))))
    (setf (proto-%bytes object) buffer)
    object))

#-sbcl
(defun get-constructor-name (class-name)
  "Get the constructor lisp has made for our structure-class protos.
Parameters:
  CLASS-NAME: The name of the structure-class proto."
  (get class-name :default-constructor))<|MERGE_RESOLUTION|>--- conflicted
+++ resolved
@@ -146,29 +146,8 @@
                     (slot-value field 'field-offset))
                     0)))
       (return-from emit-field 0))
-<<<<<<< HEAD
-    (let ((type   (slot-value field 'type))
-          (class  (slot-value field 'class))
-          (slot   (slot-value field 'internal-field-name))
-          (reader (slot-value field 'reader))
-          (index (proto-index field)))
-      (if (eq (proto-label field) :repeated)
-          (or (emit-repeated-field
-               (if slot (read-slot object slot
-                                   ;; For lazy fields, don't use reader
-                                   ;; because that will deserialize
-                                   ;; unnecessarily.
-                                   (and (not (proto-lazy-p field))
-                                        reader))
-                   (list object))
-               type class (proto-packed field) index buffer)
-              (undefined-field-type "While serializing ~S,"
-                                    object type field))
-          (or (emit-non-repeated-field
-               (if slot (read-slot object slot reader) object)
-               type class index buffer)
-=======
-    (let* ((type   (slot-value field 'class))
+    (let* ((type   (slot-value field 'type))
+           (class  (slot-value field 'class))
            (slot   (slot-value field 'internal-field-name))
            (reader (slot-value field 'reader))
            (index (proto-index field))
@@ -178,18 +157,16 @@
       ;; For singular fields, only emit if VALUE is not default.
       (when
           (and (eq (proto-label field) :singular)
-               (case (proto-set-type field)
+               (case type
                  ((proto:byte-vector cl:string) (= (length value) 0))
-                 ((cl:double-float cl:float) (= value (get-default-form (proto-set-type field)
-                                                                        (proto-default field))))
-                 (t (eq value (get-default-form (proto-set-type field) (proto-default field))))))
+                 ((cl:double-float cl:float) (= value 0))
+                 (t (eq value (eval (proto-initform field))))))
         (return-from emit-field 0))
       (if (eq (proto-label field) :repeated)
-          (or (emit-repeated-field value type (proto-packed field) index buffer)
+          (or (emit-repeated-field value type class (proto-packed field) index buffer)
               (undefined-field-type "While serializing ~S,"
                                     object type field))
-          (or (emit-non-repeated-field value type index buffer)
->>>>>>> ec54e808
+          (or (emit-non-repeated-field value type class index buffer)
               (undefined-field-type "While serializing ~S,"
                                     object type field))))))
 
@@ -1434,12 +1411,7 @@
                         ,@(loop for field in rfields
                                 for temp in rtemps
                                 for mtemp = (slot-value-to-slot-name-symbol temp)
-<<<<<<< HEAD
-                                as writer = (proto-writer field)
                                 for conversion = (if (eq (proto-container field) :vector)
-=======
-                                for conversion = (if (vector-field-p field)
->>>>>>> ec54e808
                                                      `(coerce (nreverse ,temp) 'vector)
                                                      `(nreverse ,temp))
                                 nconc `(,(intern (string mtemp) :keyword)
