--- conflicted
+++ resolved
@@ -627,7 +627,6 @@
                    (lazy-p (proto-lazy-p field))
                    (type (proto-class field))
                    (data))
-<<<<<<< HEAD
               ;; If we are deseralizing a map type, we want to (create and) add
               ;; to an existing hash table in the CELL cons.
               (let ((map-desc (find-map-descriptor type)))
@@ -699,12 +698,12 @@
          (if enum
              (cond ((length-encoded-tag-p tag)
                     (multiple-value-bind (data new-index)
-                      (deserialize-packed-enum (protobuf-enum-values enum)
+                      (deserialize-packed-enum (enum-descriptor-values enum)
                                                buffer index)
                     (values (nreconc data (car cell)) new-index)))
                    (t
                     (multiple-value-bind (data new-index)
-                      (deserialize-enum (protobuf-enum-values enum)
+                      (deserialize-enum (enum-descriptor-values enum)
                                         buffer index)
                       (values (if repeated-p (cons data (car cell)) data)
                               new-index))))
@@ -793,16 +792,16 @@
                                  (let ((len ,(call-pseudo-method
                                               :serialize msg vval vbuf)))
                                    (iincf ,size (i+ len (backpatch len))))))))))
-          ((typep msg 'protobuf-enum)
+          ((typep msg 'enum-descriptor)
            (let ((tag (make-tag $wire-type-varint index)))
              (if packed-p
                  `(iincf ,size
-                         (serialize-packed-enum ,reader '(,@(protobuf-enum-values msg))
+                         (serialize-packed-enum ,reader '(,@(enum-descriptor-values msg))
                                                 ,index ,vbuf))
                  `(when ,boundp
                     (,iterator (,vval ,reader)
                                (iincf ,size (serialize-enum
-                                             ,vval '(,@(protobuf-enum-values msg))
+                                             ,vval '(,@(enum-descriptor-values msg))
                                              ,tag ,vbuf)))))))
           ((typep msg 'protobuf-type-alias)
            (let* ((class (proto-proto-type msg))
@@ -852,12 +851,12 @@
                       (with-placeholder (,vbuf)
                         (let ((len ,(call-pseudo-method :serialize msg vval vbuf)))
                           (iincf ,size (i+ len (backpatch len))))))))))
-          ((typep msg 'protobuf-enum)
+          ((typep msg 'enum-descriptor)
            (let ((tag (make-tag $wire-type-varint index)))
              `(when ,boundp
                 (let ((,vval ,reader))
                   (iincf ,size (serialize-enum
-                                ,vval '(,@(protobuf-enum-values msg))
+                                ,vval '(,@(enum-descriptor-values msg))
                                 ,tag ,vbuf))))))
           ((typep msg 'protobuf-type-alias)
            (let* ((class (proto-proto-type msg))
@@ -889,71 +888,6 @@
                     (loop for k being the hash-keys of ,vval using (hash-value v)
                           sum (serialize-pair k v)))))))
           (t nil))))
-=======
-              ;; Not dealing with :GROUP (proto1 is deprecated), nor "aliases".
-              ;; Occam's razor, anyone?
-              (rplaca cell ; CELL nows points to the cons where DATA should go
-               (if (keywordp type) ; a wire-level primitive
-                   (cond ((and (packed-type-p type)
-                               (length-encoded-tag-p tag))
-                          (multiple-value-setq (data index)
-                            (deserialize-packed type buffer index))
-                          ;; Multiple occurrences of packed fields must append.
-                          ;; All repeating fields will be reversed before calling
-                          ;; the structure constructor, so reverse here to counteract.
-                          (nreconc data (car cell)))
-                         (t
-                          (multiple-value-setq (data index)
-                            (deserialize-prim type buffer index))
-                          (if repeated-p (cons data (car cell)) data)))
-                   (let ((enum (find-enum type)))
-                     (if enum
-                         (cond ((length-encoded-tag-p tag)
-                                (multiple-value-setq (data index)
-                                  (deserialize-packed-enum (enum-descriptor-values enum)
-                                                           buffer index))
-                                (nreconc data (car cell)))
-                               (t
-                                (multiple-value-setq (data index)
-                                  (deserialize-enum (enum-descriptor-values enum)
-                                                    buffer index))
-                                (if repeated-p (cons data (car cell)) data)))
-                         (let ((submessage (find-message type)))
-                           (assert submessage)
-                           (let* ((deserializer (custom-deserializer type))
-                                  (group-p (i= (logand tag 7) $wire-type-start-group))
-                                  (end-tag (if group-p
-                                               (ilogior $wire-type-end-group
-                                                        (logand #xfFFFFFF8 tag))
-                                               0)))
-                             (if group-p
-                                 (multiple-value-bind (obj end)
-                                     (cond (deserializer
-                                            (funcall deserializer buffer index
-                                                     nil end-tag))
-                                           (t
-                                            (%deserialize-object
-                                             submessage buffer index nil end-tag)))
-                                   (setq index end)
-                                   (if repeated-p (cons obj (car cell)) obj))
-                                 (multiple-value-bind (embedded-msg-len start)
-                                     (decode-uint32 buffer index)
-                                   (let* ((end (+ start embedded-msg-len))
-                                          (deserializer (custom-deserializer type))
-                                          (obj
-                                           (cond (lazy
-                                                  ;; For lazy fields, just store bytes in the %bytes
-                                                  ;; field.
-                                                  (deserialize-object-to-bytes
-                                                   type (subseq buffer start end)))
-                                                 (deserializer
-                                                  (funcall deserializer buffer start end end-tag))
-                                                 (t
-                                                  (%deserialize-object
-                                                   submessage buffer start end end-tag)))))
-                                     (setq index end)
-                                     (if repeated-p (cons obj (car cell)) obj))))))))))))))))
->>>>>>> e6db6ab3
 
 ;;; Compile-time generation of serializers
 ;;; Type-checking is done at the top-level methods specialized on 'symbol',
@@ -973,7 +907,6 @@
            (index  (proto-index field)))
       (when reader
         (if (eq (proto-label field) :repeated)
-<<<<<<< HEAD
             (let ((vector-p (vector-field-p field))
                   (packed-p (proto-packed field)))
               (or (generate-repeated-field-serializer
@@ -985,97 +918,6 @@
                  class index boundp reader vbuf size)
                 (undefined-field-type "While generating 'serialize-object' for ~S,"
                                       msg class field)))))))
-=======
-            (let* ((vectorp  (vector-field-p field))
-                   (iterator (if vectorp 'dovector 'dolist)))
-              (cond ((and (proto-packed field) (packed-type-p class))
-                     `(iincf ,size (serialize-packed ,reader ,class ,index ,vbuf ,vectorp)))
-                    ((keywordp class)
-                     (let ((tag (make-tag class index)))
-                       `(when ,boundp
-                          (,iterator (,vval ,reader)
-                                     (iincf ,size (serialize-prim ,vval ,class ,tag ,vbuf))))))
-                    ((typep msg 'message-descriptor)
-                     (if (eq (proto-message-type msg) :group)
-                         ;; The end tag for a group is the field index shifted and
-                         ;; and-ed with a constant.
-                         (let ((tag1 (make-tag $wire-type-start-group index))
-                               (tag2 (make-tag $wire-type-end-group   index)))
-                           `(when ,boundp
-                              (,iterator (,vval ,reader)
-                                         (iincf ,size (encode-uint32 ,tag1 ,vbuf))
-                                         (iincf ,size ,(call-pseudo-method :serialize
-                                                                           msg vval vbuf))
-                                         (iincf ,size (encode-uint32 ,tag2 ,vbuf)))))
-                         (let ((tag (make-tag $wire-type-string index)))
-                           `(when ,boundp
-                              (,iterator (,vval ,reader)
-                                         (iincf ,size (encode-uint32 ,tag ,vbuf))
-                                         (with-placeholder (,vbuf)
-                                           (let ((len ,(call-pseudo-method
-                                                        :serialize msg vval vbuf)))
-                                             (iincf ,size (i+ len (backpatch len))))))))))
-                    ((typep msg 'enum-descriptor)
-                     (let ((tag (make-tag $wire-type-varint index)))
-                       (if (proto-packed field)
-                           `(iincf ,size
-                                (serialize-packed-enum ,reader '(,@(enum-descriptor-values msg))
-                                                       ,index ,vbuf))
-                           `(when ,boundp
-                              (,iterator (,vval ,reader)
-                                         (iincf ,size (serialize-enum
-                                                       ,vval '(,@(enum-descriptor-values msg))
-                                                       ,tag ,vbuf)))))))
-                    ((typep msg 'protobuf-type-alias)
-                     (let* ((class (proto-proto-type msg))
-                            (tag   (make-tag class (proto-index field))))
-                       `(when ,boundp
-                          (,iterator (,vval ,reader)
-                                     (let ((,vval (funcall #',(proto-serializer msg) ,vval)))
-                                       (iincf ,size
-                                           (serialize-prim ,vval ,class ,tag ,vbuf)))))))
-                    (t
-                     (undefined-field-type "While generating 'serialize-object' for ~S,"
-                                           msg class field))))
-            (cond ((keywordp class)
-                   (let ((tag (make-tag class index)))
-                     `(when ,boundp
-                        (let ((,vval ,reader))
-                          (iincf ,size (serialize-prim ,vval ,class ,tag ,vbuf))))))
-                  ((typep msg 'message-descriptor)
-                   (if (eq (proto-message-type msg) :group)
-                       (let ((tag1 (make-tag $wire-type-start-group index))
-                             (tag2 (make-tag $wire-type-end-group   index)))
-                         `(let ((,vval ,reader))
-                            (when ,vval
-                              (iincf ,size (encode-uint32 ,tag1 ,vbuf))
-                              (iincf ,size ,(call-pseudo-method :serialize msg vval vbuf))
-                              (iincf ,size (encode-uint32 ,tag2 ,vbuf)))))
-                       (let ((tag (make-tag $wire-type-string index)))
-                         `(let ((,vval ,reader))
-                            (when ,vval
-                              (iincf ,size (encode-uint32 ,tag ,vbuf))
-                              (with-placeholder (,vbuf)
-                                (let ((len ,(call-pseudo-method :serialize msg vval vbuf)))
-                                  (iincf ,size (i+ len (backpatch len))))))))))
-                  ((typep msg 'enum-descriptor)
-                   (let ((tag (make-tag $wire-type-varint index)))
-                     `(when ,boundp
-                        (let ((,vval ,reader))
-                          (iincf ,size (serialize-enum
-                                        ,vval '(,@(enum-descriptor-values msg))
-                                        ,tag ,vbuf))))))
-                  ((typep msg 'protobuf-type-alias)
-                   (let* ((class (proto-proto-type msg))
-                          (tag   (make-tag class (proto-index field))))
-                     `(let ((,vval ,reader))
-                        (when ,vval
-                          (let ((,vval (funcall #',(proto-serializer msg) ,vval)))
-                            (iincf ,size (serialize-prim ,vval ,class ,tag ,vbuf)))))))
-                  (t
-                   (undefined-field-type "While generating 'serialize-object' for ~S,"
-                                         msg class field))))))))
->>>>>>> e6db6ab3
 
 ;; Note well: keep this in sync with the main 'serialize-object' method above
 (defun generate-serializer-body (message vobj vbuf size)
@@ -1190,7 +1032,6 @@
              (if raw-p
                  `(list ,vbuf ,start ,end ,end-tag)
                  (call-pseudo-method :deserialize msg vbuf start end end-tag))))
-<<<<<<< HEAD
       (cond ((keywordp class)
              (let* ((tag (make-tag class index))
                     (packed-tag (when (packed-type-p class)
@@ -1235,17 +1076,17 @@
                             (push ,(call-deserializer msg vbuf 'payload-start vidx)
                                   ,dest))
                          (make-tag $wire-type-string index))))
-            ((typep msg 'protobuf-enum)
+            ((typep msg 'enum-descriptor)
              (let* ((tag (make-tag $wire-type-varint index))
                     (packed-tag (packed-tag index))
                     (non-packed-form `(multiple-value-bind (x idx)
                                           (deserialize-enum
-                                           '(,@(protobuf-enum-values msg)) ,vbuf ,vidx)
+                                           '(,@(enum-descriptor-values msg)) ,vbuf ,vidx)
                                         (setq ,vidx idx)
                                         (push x ,dest)))
                     (packed-form `(multiple-value-bind (x idx)
                                       (deserialize-packed-enum
-                                       '(,@(protobuf-enum-values msg))
+                                       '(,@(enum-descriptor-values msg))
                                        ,vbuf ,vidx)
                                     (setq ,vidx idx)
                                     ;; The reason for nreversing here is that a field that
@@ -1312,10 +1153,10 @@
                      (setq ,vidx (+ payload-start payload-len)
                            ,dest ,(call-deserializer msg vbuf 'payload-start vidx)))
                   (make-tag $wire-type-string index))))
-            ((typep msg 'protobuf-enum)
+            ((typep msg 'enum-descriptor)
              (values
               `(multiple-value-setq (,dest ,vidx)
-                 (deserialize-enum '(,@(protobuf-enum-values msg)) ,vbuf ,vidx))
+                 (deserialize-enum '(,@(enum-descriptor-values msg)) ,vbuf ,vidx))
               (make-tag $wire-type-varint index)))
             ((typep msg 'protobuf-type-alias)
              (let ((class (proto-proto-type msg)))
@@ -1358,128 +1199,6 @@
                              val-class 2 vbuf vidx 'val-data)))))
                 (make-tag $wire-type-string index))))
             (t nil)))))
-=======
-      (let* ((class  (proto-class field))
-             (msg    (and class (not (keywordp class))
-                          (or (find-message class)
-                              (find-enum class)
-                              (find-type-alias class))))
-             (index  (proto-index field))
-             (temp (make-symbol (string (proto-internal-field-name field)))))
-        (cond ((eq (proto-label field) :repeated)
-               (setf rslot (list field temp))
-               (cond ((keywordp class)
-                      (let* ((tag (make-tag class index))
-                             (packed-tag (when (packed-type-p class)
-                                           (packed-tag index)))
-                             (non-packed-form `(multiple-value-bind (val next-index)
-                                                   (deserialize-prim ,class ,vbuf ,vidx)
-                                                 (setq ,vidx next-index)
-                                                 (push val ,temp)))
-                             (packed-form `(multiple-value-bind (x idx)
-                                               (deserialize-packed ,class ,vbuf ,vidx)
-                                             (setq ,vidx idx)
-                                             ;; The reason for nreversing here is that a field that
-                                             ;; is repeated+packed may be transmitted as several
-                                             ;; runs of packed values interleaved with other fields,
-                                             ;; and it might even be possible to send an occurrence
-                                             ;; of the field as non-packed, but I'm not sure.
-                                             ;; The final NREVERSE is going to put everything right.
-                                             ;; Not efficient, but probably not a huge loss.
-                                             (setq ,temp (nreconc x ,temp)))))
-                        (if packed-tag
-                            (ret-list (list tag packed-tag)
-                                      (list non-packed-form packed-form))
-                            (ret tag non-packed-form))))
-                     ((typep msg 'message-descriptor)
-                      (if (eq (proto-message-type msg) :group)
-                          (let ((tag1 (make-tag $wire-type-start-group index))
-                                (tag2 (make-tag $wire-type-end-group index)))
-                            (ret tag1
-                                 `(multiple-value-bind (obj end)
-                                      ,(call-deserializer msg vbuf vidx nil tag2)
-                                    (setq ,vidx end)
-                                    (push obj ,temp))))
-                          (ret (make-tag $wire-type-string index)
-                               `(multiple-value-bind (payload-len payload-start)
-                                    (decode-uint32 ,vbuf ,vidx)
-                                  ;; This index points *after* the sub-message,
-                                  ;; but incrementing it now serves to computes the LIMIT
-                                  ;; for the recursive call. And we don't need
-                                  ;; the secondary return value for anything.
-                                  (setq ,vidx (+ payload-start payload-len))
-                                  (push ,(call-deserializer msg vbuf 'payload-start vidx)
-                                        ,temp)))))
-                     ((typep msg 'enum-descriptor)
-                      (let* ((tag (make-tag $wire-type-varint index))
-                             (packed-tag (packed-tag index))
-                             (non-packed-form `(multiple-value-bind (x idx)
-                                                   (deserialize-enum
-                                                    '(,@(enum-descriptor-values msg)) ,vbuf ,vidx)
-                                                 (setq ,vidx idx)
-                                                 (push x ,temp)))
-                             (packed-form `(multiple-value-bind (x idx)
-                                               (deserialize-packed-enum
-                                                '(,@(enum-descriptor-values msg))
-                                                ,vbuf ,vidx)
-                                             (setq ,vidx idx)
-                                             ;; The reason for nreversing here is that a field that
-                                             ;; is repeated+packed may be transmitted as several
-                                             ;; runs of packed values interleaved with other fields,
-                                             ;; and it might even be possible to send an occurrence
-                                             ;; of the field as non-packed, but I'm not sure.
-                                             ;; The final NREVERSE is going to put everything right.
-                                             ;; Not efficient, but probably not a huge loss.
-                                             (setq ,temp (nreconc x ,temp)))))
-                        (ret-list (list tag packed-tag)
-                                  (list non-packed-form packed-form))))
-                     ((typep msg 'protobuf-type-alias)
-                      (let ((class (proto-proto-type msg)))
-                        (ret (make-tag class index)
-                             `(multiple-value-bind (prim-val idx)
-                                  (deserialize-prim ,class ,vbuf ,vidx)
-                                (setq ,vidx idx)
-                                (push (funcall #',(proto-deserializer msg) prim-val) ,temp)))))
-                     (t
-                      (undefined-field-type "While generating 'deserialize-object' for ~S,"
-                                            message class field))))
-              (t
-               (setf nslot temp)
-               ;; Non-repeating field.
-               (cond ((keywordp class)
-                      (ret (make-tag class index)
-                           `(multiple-value-setq (,temp ,vidx)
-                              (deserialize-prim ,class ,vbuf ,vidx))))
-                     ((typep msg 'message-descriptor)
-                      (if (eq (proto-message-type msg) :group)
-                          (let ((tag1 (make-tag $wire-type-start-group index))
-                                (tag2 (make-tag $wire-type-end-group index)))
-                            (ret tag1
-                                 `(multiple-value-bind (obj end)
-                                      ,(call-deserializer msg vbuf vidx nil tag2)
-                                    (setq ,vidx end
-                                          ,temp obj))))
-                          (ret (make-tag $wire-type-string index)
-                               `(multiple-value-bind (payload-len payload-start)
-                                    (decode-uint32 ,vbuf ,vidx)
-                                  (setq ,vidx (+ payload-start payload-len)
-                                        ,temp ,(call-deserializer msg vbuf 'payload-start vidx))))))
-                     ((typep msg 'enum-descriptor)
-                      (ret (make-tag $wire-type-varint index)
-                           `(multiple-value-setq (,temp ,vidx)
-                              (deserialize-enum '(,@(enum-descriptor-values msg)) ,vbuf ,vidx))))
-                     ((typep msg 'protobuf-type-alias)
-                      (let ((class (proto-proto-type msg)))
-                        (ret (make-tag class index)
-                             `(progn
-                                (multiple-value-setq (,temp ,vidx)
-                                  (deserialize-prim ,class ,vbuf ,vidx))
-                                (setq ,temp (funcall #',(proto-deserializer msg) ,temp))))))
-                     (t
-                      (undefined-field-type "While generating 'deserialize-object' for ~S,"
-                                            message class field))))))))
-  (assert nil))
->>>>>>> e6db6ab3
 
 (defun slot-value-to-slot-name-symbol (slot-value)
   "Given the SLOT-VALUE of a proto field return the
