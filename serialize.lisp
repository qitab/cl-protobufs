;;; Copyright 2012-2020 Google LLC
;;;
;;; Use of this source code is governed by an MIT-style
;;; license that can be found in the LICENSE file or at
;;; https://opensource.org/licenses/MIT.

(in-package "PROTO-IMPL")

;;; Protobuf serialization from Lisp objects

;;; When the optimize speed option is used we avoid using DEFMETHOD, which generates
;;; generic functions that are costly to lookup at runtime.  Instead, we define
;;; the "methods" as functions that are attached to the symbol naming the class,
;;; so we can easily locate them using GET at runtime.
;;; In SBCL, generalized function names are used instead.

#+sbcl
(eval-when (:compile-toplevel :load-toplevel :execute)
  (sb-int:define-function-name-syntax :protobuf (name)
    (and (consp (cdr name)) (consp (cddr name)) (not (cdddr name))
         ;; Imo these should be :marshall :unmarshall
         ;; since Serialize is such an overloaded term.
         (member (second name) '(:serialize :deserialize))
         (symbolp (third name))
         (values t (second name)))))

(defun def-pseudo-method (method-name meta-message args body)
  (let ((name (etypecase meta-message
                (symbol meta-message)
                (message-descriptor (proto-class meta-message)))))
    #+sbcl `(defun (:protobuf ,method-name ,name) ,args ,@body)
    #-sbcl `(setf (get ',name ',method-name) (lambda ,args ,@body))))

(defun call-pseudo-method (method-name meta-message &rest args)
  (let ((class (proto-class meta-message)))
    #+sbcl
    `(funcall #'(:protobuf ,method-name ,class) ,@args)
    #-sbcl
    `(let ((method (get ',class ',method-name)))
       (assert method)
       (funcall (the function method) ,@args))))

;; Within a custom serializer/deserializer "method", in SBCL it is faster to call
;; another custom "method" via the function name syntax
;;  (funcall #'(:protobuf {:serialize|:deserialize} type-name) ...)
;; than it is to make the same call using (funcall (get ...)) as is done in
;; the platform-agnostic code.
;; However within the generic serializer/deserializer we unfortunately have to
;; resort to using the globaldb to ask for the fast method, which is actually
;; slower than GET.  Easy come, easy go.

(declaim (inline custom-serializer))
(defun custom-serializer (type)
  (the (or null function)
       #+sbcl (let ((name `(:protobuf :serialize ,type)))
                (if (fboundp name) (fdefinition name)))
       #-sbcl (get type :serialize)))

(declaim (inline custom-deserializer))
(defun custom-deserializer (type)
  (the (or null function)
       #+sbcl(let ((name `(:protobuf :deserialize ,type)))
               (if (fboundp name) (fdefinition name)))
       #-sbcl(get type :deserialize)))

;;; Serialization

(defun serialize-object-to-stream (stream object &optional (type (type-of object)))
  "Serialize OBJECT of type TYPE onto the STREAM using wire format.
   OBJECT and TYPE are as described in SERIALIZE-OBJECT-TO-BYTES."
  (let ((buffer (serialize-object-to-bytes object type)))
    ;; Todo: serialization to a stream can skip the compactification step.
    ;; Instead use CALL-WITH-EACH-CHUNK on the uncompactified buffer
    ;; which will iterate over ranges of octets that contain no intervening
    ;; deletion markers.
    (write-sequence buffer stream)
    buffer))

(defun serialize-object-to-file (filename object &optional (type (type-of object)))
  "Serialize OBJECT of type TYPE into FILENAME using wire format.
   OBJECT and TYPE are as described in SERIALIZE-OBJECT-TO-BYTES."
  (with-open-file (stream filename
                   :direction :output
                   :element-type '(unsigned-byte 8))
    (serialize-object-to-stream stream object type)))

(defun serialize-object-to-bytes (object &optional (type (type-of object)))
  "Serializes OBJECT into a new vector of (unsigned-byte 8) using wire format."
  (or (and (slot-exists-p object '%bytes)
           (proto-%bytes object))
      (let ((fast-function
             #-sbcl (get type :serialize)
             #+sbcl (handler-case (fdefinition `(:protobuf :serialize ,type))
                      (undefined-function () nil)))
            (b (make-octet-buffer 100)))
        (if fast-function
            (funcall (the function fast-function) object b)
            (serialize-object object (find-message-for-class type) b))
        (let ((compact-buf (compactify-blocks b)))
          (concatenate-blocks compact-buf)))))

;; Serialize the object using the given protobuf type

;; The default function uses metadata from the message descriptor.
(defun serialize-object (object msg-desc buffer)
  "Serialize OBJECT with message descriptor MSG-DESC into BUFFER using wire format.
   The value returned is the number of octets written to BUFFER."
  (declare (buffer buffer)
           (message-descriptor msg-desc))
  ;; Check for the %BYTES slot, since groups do not have this slot.
  (let ((size 0))
    (dolist (field (proto-fields msg-desc))
      (iincf size (emit-field object field buffer)))
    (dolist (oneof (proto-oneofs msg-desc) size)
      (let* ((fields    (oneof-descriptor-fields oneof))
             (data      (slot-value object (oneof-descriptor-internal-name oneof)))
             (set-field (oneof-set-field data))
             (value     (oneof-value data)))
        (when set-field
          (let* ((field (aref fields set-field))
                 (type  (proto-type field))
                 (kind  (proto-kind field))
                 (index (proto-index field)))
            (iincf size
                   (emit-non-repeated-field value type kind index buffer))))))))

(defun emit-field (object field buffer)
  "Serialize a single field from an object to buffer

Parameters:
  OBJECT: The protobuf object which contains the field to be serialized.
  FIELD: The field-descriptor describing which field of OBJECT to serialize.
  BUFFER: The buffer to serialize to."
  (declare (type field-descriptor field))
  (let ((message-type (slot-value field 'message-type)))
    (unless
        (if (eq message-type :extends)
            (has-extension object (slot-value field 'internal-field-name))
            (has-field object (slot-value field 'external-field-name)))
      (return-from emit-field 0))
    (let* ((type   (slot-value field 'type))
           (kind   (slot-value field 'kind))
           (index  (proto-index field))
           (value  (cond ((eq message-type :extends)
                          (get-extension object (slot-value field 'external-field-name)))
                         ((proto-lazy-p field)
                          (slot-value object (slot-value field 'internal-field-name)))
                         (t (proto-slot-value object (slot-value field 'external-field-name))))))
      (if (eq (proto-label field) :repeated)
          (or (emit-repeated-field value type kind (proto-packed field) index buffer)
              (undefined-field-type "While serializing ~S,"
                                    object type field))
          (or (emit-non-repeated-field value type kind index buffer)
              (undefined-field-type "While serializing ~S,"
                                    object type field))))))

(defun emit-repeated-field (value type kind packed-p index buffer)
  "Serialize a repeated field.
Warning: this function does not signal the undefined-field-type if serialization fails.

Parameters:
  VALUE: The data to serialize, e.g. the data resulting from calling read-slot on a field.
  TYPE: The :type slot of the field.
  KIND: The :kind slot of the field.
  PACKED-P: Whether or not the field in question is packed.
  INDEX: The index of the field (used for making tags).
  BUFFER: The buffer to write to."
  (declare (fixnum index)
           (buffer buffer))
  (let ((size 0))
    (declare (fixnum size))
    (cond ((and packed-p (packed-type-p type))
           ;; Handle scalar types. proto-packed-p of enum types returns nil,
           ;; so packed enum fields are handled below.
           (serialize-packed value type index buffer))
          ((eq kind :scalar)
           (let ((tag (make-tag type index)))
             (doseq (v value)
               (iincf size (serialize-scalar v type tag buffer)))
             size))
          ((eq kind :group)
           (let ((msg-desc (find-message type)))
             (doseq (v value)
               ;; To serialize a group, we encode a start tag,
               ;; serialize the fields, then encode an end tag
               (let ((tag1 (make-wire-tag $wire-type-start-group index))
                     (tag2 (make-wire-tag $wire-type-end-group   index)))
                 (iincf size (encode-uint32 tag1 buffer))
                 (dolist (f (proto-fields msg-desc))
                   (iincf size (emit-field v f buffer)))
                 (iincf size (encode-uint32 tag2 buffer))))
             size))
          ((eq kind :message)
           (let ((msg-desc (find-message type))
                 (tag (make-wire-tag $wire-type-string index))
                 (custom-serializer (custom-serializer type)))
             (doseq (v value)
               ;; To serialize an embedded message, first say that it's
               ;; a string, then encode its size, then serialize its fields
               (iincf size (encode-uint32 tag buffer))
               ;; If OBJECT has BYTES bound, then it is a lazy field, and BYTES is
               ;; the pre-computed serialization of OBJECT, so output that.
               (let ((precomputed-bytes (and (slot-exists-p v '%bytes)
                                             (proto-%bytes v)))
                     (submessage-size 0))
                 (with-placeholder (buffer)
                   (cond (precomputed-bytes
                          (setq submessage-size (length precomputed-bytes))
                          (buffer-ensure-space buffer submessage-size)
                          (fast-octets-out buffer precomputed-bytes))
                         (custom-serializer
                          (setq submessage-size
                                (funcall custom-serializer v buffer)))
                         (t
                          (setq submessage-size
                                (serialize-object v msg-desc buffer))))
                   (iincf size (+ (backpatch submessage-size)
                                  submessage-size))))))
           size)
          ((eq kind :enum)
           (let ((enum-desc (find-enum type)))
             (if packed-p
                 (serialize-packed-enum
                  value
                  (enum-descriptor-values enum-desc) index buffer)
                 (let ((tag (make-wire-tag $wire-type-varint index)))
                   (doseq (v value size)
                     (iincf size
                            (serialize-enum v (enum-descriptor-values enum-desc) tag buffer)))))))
          (t nil))))

(defun emit-non-repeated-field (value type kind index buffer)
  "Serialize a non-repeated field.
Warning: this function does not signal the undefined-field-type if serialization fails.

Parameters:
  VALUE: The data to serialize, e.g. the data resulting from calling read-slot on a field.
  TYPE: The :type slot of the field.
  KIND: The :kind slot of the field.
  INDEX: The index of the field (used for making tags).
  BUFFER: The buffer to write to."
  (declare (fixnum index)
           (buffer buffer))
  (let ((size 0))
    (declare (fixnum size))
    (case kind
      ((:scalar)
       (serialize-scalar value type (make-tag type index) buffer))
      ((:group)
       (let ((msg-desc (find-message type)))
         (unless value
           (return-from emit-non-repeated-field 0))
         (let ((tag1 (make-wire-tag $wire-type-start-group index))
               (tag2 (make-wire-tag $wire-type-end-group   index)))
           (iincf size (encode-uint32 tag1 buffer))
           (dolist (f (proto-fields msg-desc)
                      (i+ size (encode-uint32 tag2 buffer)))
             (iincf size (emit-field value f buffer))))))
      ((:message)
       (unless value
         (return-from emit-non-repeated-field 0))
       (let ((msg-desc          (find-message type))
             (precomputed-bytes (and (slot-exists-p value '%bytes)
                                     (proto-%bytes value)))
             (custom-serializer (custom-serializer type))
             (tag-size
               (encode-uint32 (make-wire-tag $wire-type-string index)
                              buffer))
             (submessage-size 0))
         (with-placeholder (buffer)
           (cond (precomputed-bytes
                  (setq submessage-size (length precomputed-bytes))
                  (buffer-ensure-space buffer submessage-size)
                  (fast-octets-out buffer precomputed-bytes))
                 (custom-serializer
                  (setq submessage-size
                        (funcall custom-serializer value buffer)))
                 (t
                  (setq submessage-size
                        (serialize-object value msg-desc buffer))))
           (+ tag-size (backpatch submessage-size) submessage-size))))
      ((:enum)
       (let ((enum-desc (find-enum type)))
         (serialize-enum value (enum-descriptor-values enum-desc)
                         (make-wire-tag $wire-type-varint index)
                         buffer)))
      ((:map)
       (let* ((map-desc (find-map-descriptor type))
              (tag (make-wire-tag $wire-type-string index))
              (key-type (map-descriptor-key-type map-desc))
              (val-type (map-descriptor-val-type map-desc))
              (val-kind (map-descriptor-val-kind map-desc)))
         (flet ((serialize-pair (k v)
                  (let ((ret-len (encode-uint32 tag buffer))
                        (map-len 0))
                    (with-placeholder (buffer)
                      ;; Key types are always scalar, so serialize-scalar works.
                      (iincf map-len (serialize-scalar k key-type
                                                       (make-tag key-type 1) buffer))
                      ;; Value types are arbitrary, non-map, non-repeated.
                      (iincf map-len (emit-non-repeated-field v val-type val-kind 2 buffer))
                      (i+ ret-len (i+ map-len (backpatch map-len)))))))
           (loop for k being the hash-keys of value
                   using (hash-value v)
                 sum (serialize-pair k v)))))
      (t nil))))

;;; Deserialization

(defun deserialize-object-from-file (type filename)
  "Deserialize an object of type TYPE (a symbol naming a message class)
   from FILENAME."
  (with-open-file (stream filename
                   :direction :input
                   :element-type '(unsigned-byte 8))
    (deserialize-object-from-stream type :stream stream)))

(defun deserialize-object-from-stream (type &key (stream *standard-input*))
  "Deserialize an object of type TYPE from STREAM."
  (let* ((size    (file-length stream))
         (buffer  (make-byte-vector size)))
    (read-sequence buffer stream)
    (deserialize-object-from-bytes type buffer)))

(defun deserialize-object-from-bytes (type buffer
                                      &optional (start 0) (end (length buffer)))
  "Deserialize an object of type TYPE from BUFFER, which is a simple
   array of (unsigned-byte 8).

   TYPE is the Lisp name of a Protobufs message (usually the name of a
   Lisp class) or a 'message-descriptor'.
   The primary return value is the new object,
   and the secondary value is the final index into BUFFER."
  (assert (symbolp type))
  (let ((fast-function
          #-sbcl (get type :deserialize)
          #+sbcl (handler-case (fdefinition `(:protobuf :deserialize ,type))
                   (undefined-function () nil))))
    (if fast-function
        (funcall (the function fast-function) buffer start end)
        (%deserialize-object type buffer start end))))

;; DESERIALIZE-OBJECT-FROM-BYTES should be sole user-facing API,
;; because that is the interface which decides whether to call a fast function
;; or the introspection-based stuff. The DESERIALIZE-OBJECT methods are supposed
;; to be a hidden internal detail, with sophisticated applications being permitted
;; to override them. Furthermore, consistency with the fast auto-generated functions,
;; demands that the START and END bounding indices not be optional.
;; Sadly, much code exists calling DESERIALIZE-OBJECT directly when really
;; DESERIALIZE-OBJECT-FROM-BYTES was meant.
;; To that end, I am "hiding" the methods as %DESERIALIZE-OBJECT
;; and allowing DESERIALIZE-OBJECT to be called as it was before.

(declaim (inline deserialize-object))
(defun deserialize-object (type buffer &optional (start 0) (end (length buffer)))
  (deserialize-object-from-bytes type buffer start end))

;; Allow clients to add their own methods
;; This is you might preserve object identity, e.g.
(defgeneric %deserialize-object (type buffer start end &optional end-tag)
  (:documentation
   "Deserialize an object of type TYPE from BUFFER between indices START and END.
    TYPE is the Lisp name of a Protobufs message (usually the name of a
    Lisp class) or a 'message-descriptor'.
    END-TAG is used internally to handle the (deprecated) \"group\" feature.
    The return values are the object and the index at which deserialization stopped."))

(defmethod %deserialize-object (type buffer start end &optional (end-tag 0))
  (let ((message (find-message-for-class type)))
    (assert message ()
            "There is no Protobuf message having the type ~S" type)
    (%deserialize-object message buffer start end end-tag)))

;; The default method uses metadata from the message descriptor.
(defmethod %deserialize-object ((msg-desc message-descriptor) buffer start end
                                &optional (end-tag 0))
  (let* ((class-name
           (or (proto-alias-for msg-desc) (proto-class msg-desc)))
         (class (find-class class-name)))
    (deserialize-structure-object
     msg-desc buffer start end end-tag class)))

(defstruct (field (:constructor make-field (index offset bool-index oneof-p initarg complex-field))
                  (:print-object
                   (lambda (self stream)
                     (format stream "#<~D~S>" (field-index self) (field-initarg self)))))
  "Field metadata for a protocol buffer.
Contains the INDEX of the field as according to protobuf, an internal
OFFSET, the BOOL-NUMBER (for simple boolean fields), a flag ONEOF-P which indicates if the field
is part of a oneof, the INITARG, the COMPLEX-FIELD datastructure.
See field-descriptor for the distinction between index, offset, and bool-number."
  index
  offset
  bool-index
  oneof-p
  initarg
  complex-field)

;; Make a map from field index to a FIELD structure in a vector.
;; As long as at least half of the vector elements will not be wasted,
;; the lookup is direct by field index, otherwise it is a hash-like lookup.
;; For consecutive indices starting at 1, direct lookup is always used.
;; Consecutive numbers starting at other than 1 could in theory be
;; direct-mapped by subtracting the "origin" but such usage is uncommon,
;; and the performance of the hash-based lookup as a fallback is adequate.
(defun make-field-map (fields)
  (let ((count 0) (max 0))
    (dolist (field fields)
      (incf count)
      (setf max (max (proto-index field) max)))
    (flet ((wrap (field)
             (make-field (proto-index field)
                         (proto-field-offset field)
                         (proto-bool-index field)
                         (and (proto-oneof-offset field) t)
                         (keywordify (proto-internal-field-name field))
                         field)))
      (if (< max (* count 2)) ; direct map
          (let ((map (make-array (1+ max) :initial-element nil)))
            (setf (svref map 0) t)
            (dolist (field fields map)
              (setf (svref map (proto-index field)) (wrap field))))
          ;; hash-based map. a "cheap" computation of a good table modulus,
          ;; barring a prime-number test, is an odd number achieving 50% load.
          (let* ((map (make-array (ash count 1) :initial-element nil))
                 (modulus (1- (length map))))
            (dolist (field fields map)
              (let ((bin (1+ (mod (proto-index field) modulus))))
                (push (wrap field) (svref map bin)))))))))

;; Given a field-number and a field-map, return the FIELD metadata or NIL.
(declaim (inline find-in-field-map))
(defun find-in-field-map (field-number field-map)
  (if (svref field-map 0)
      (unless (>= field-number (length field-map))
        (svref field-map field-number))
      (let ((modulus (1- (length field-map))))
        (dolist (field (svref field-map (1+ (mod field-number modulus))))
          (when (= (field-index field) field-number)
            (return field))))))

(defun message-field-metadata-vector (message)
  "Lazily compute and memoize a field map for message-descriptor
   MESSAGE. This is not needed unless the generic deserializer is
   executed."
  (if (slot-boundp message 'field-vect)
      (proto-field-vect message)
      (setf (proto-field-vect message)
            (make-field-map (append
                             (proto-fields message)
                             (loop for oneof in (proto-oneofs message)
                                   append (coerce (oneof-descriptor-fields oneof) 'list)))))))

;; The generic deserializer for structure-object collects all fields' values before
;; applying the object constructor. This is identical to the the way that the
;; optimized-for-speed deserializers work for standard-object and structure-object,
;; and in some respects it is a bug that DESERIALIZE-STANDARD-OBJECT does not do that.
;; We collect the fields into an ordered list with higher indices at the front,
;; so that if the next field index exceeds the index at the front of the list,
;; it is known not to have been seen yet; otherwise we scan the list and if absent,
;; insert in the correct place, or append an item into a found cell or replace the
;; cell's contents depending on whether the field is repeatable.

;; Return the cell for FIELD-NUMBER in FIELD-LIST, and as a second value,
;; the new list in case it was modified (as will generally be true for all
;; non-repeatable fields upon seeing them for the first time).
;; FIELD-MAP is a vector that translates FIELD-NUMBER to a FIELD object.
;; Return NIL and the original list if FIELD-NUMBER is unknown, though this could
;; easily return a cell in which to collect raw octets for missing schema fields.
(defun get-field-cell (field-number field-list field-map)
  (declare (optimize (speed 3) (safety 0)))
  ;; FIELD-LIST is maintained as a property list so that it may be passed
  ;; directly to the structure constructor. This is slightly more work than
  ;; maintaining an alist, but avoids subsequent rearrangement.
  (labels ((new-pair () ; return (#<FIELD> nil) to be spliced in somewhere
             (let ((field (find-in-field-map field-number field-map)))
               (if field
                   (list field nil)
                   (return-from get-field-cell (values nil field-list)))))
           (insert-at-front ()
             ;; Serialization algorithms are encouraged to transmit fields in ascending
             ;; numerical order, so this should be the most common case.
             (let ((pair (new-pair)))
               (rplacd (cdr pair) field-list) ; splice in front
               ;; First return value is the cons cell for the pair,
               ;; second is the list as a whole, which is now headed by this pair.
               (values pair pair)))
           (insert-at-end (head &aux (rest (cdr head)))
             (if (not rest)
                 (insert-after head)
                 (insert-at-end (cdr rest))))
           (insert-after (tail)
             ;; A picture: list is (#<FIELD A> a-val #<FIELD C> c-val #<FIELD D> d-val ...)
             ;;                                ^--- TAIL points here
             ;; to insert newly-seen field B after field A, replace the cdr of TAIL
             ;; with new-pair, and new-pair's tail with CDR of TAIL
             (let ((pair (new-pair)))
               (rplacd (cdr pair) (cdr tail))
               (rplacd tail pair)
               ;; As above, first value is the cons cell for the pair,
               ;; second is the original list since it was destructively altered.
               (values pair field-list)))
           (insert-in (splice-point &aux (rest (cdr splice-point)))
             (if (not rest)
                 (insert-after splice-point)
                 ;; REST is the head of the next pair in the plist
                 (let* ((field (car rest))
                        (index (field-index field)))
                   (cond ((i> field-number index) ; unseen, and in between two seen indices
                          (insert-after splice-point))
                         ((i= field-number index) ; a field which has been seen before
                          (values rest field-list))
                         (t                       ; keep on looking
                          (insert-in (cdr rest))))))))
    (if (not field-list)
        (insert-at-front)
        (let* ((cur-field (find-in-field-map field-number field-map))
               (top-field (car field-list))
               (index (field-index top-field)))
          (if (and cur-field (field-oneof-p cur-field))
              ;; If a field is part of a oneof, put it at the end of the plist.
              ;; This is to preserve the behavior that if two fields from the same
              ;; oneof are recieved on the wire, then only the last one is set. Since
              ;; this list sorts fields by their index, this information is lost here,
              ;; so oneofs need to ignore this heuristic.
              (insert-at-end (cdr field-list))
              (cond ((i> field-number index) ; greater than any field number seen thus far
                     (insert-at-front))
                    ((i= field-number index) ; a field number which has been seen before
                     (values field-list field-list))
                    (t                       ; keep on looking
                     (insert-in (cdr field-list)))))))))

(defun deserialize-structure-object (message buffer index limit end-tag class)
  "Deserialize a message.

Parameters:
  MESSAGE: The message-descriptor of the data to be deserialized
  BUFFER: The buffer to read from.
  INDEX: The index of the buffer to read from.
  LIMIT: The upper bound of INDEX.
  END-TAG: [For groups only] The tag which ends a group.
  CLASS: The class which will be created and returned."
  (declare (type (simple-array (unsigned-byte 8)) buffer))
  (let ((index (or index 0))
        (limit (or limit (length buffer)))
        ;; This quickly translates a field number to its PROTO-FIELD object
        ;; without using linear scan.
        (field-map (message-field-metadata-vector message))
        offset-list extension-list bool-map
        initargs initargs-final tag)
    (loop
      (multiple-value-setq (tag index)
        (if (i< index limit) (decode-uint32 buffer index) (values 0 index)))
      (when (i= tag end-tag)
        ;; We're done if we've gotten to the end index or
        ;; we see an end tag that matches a previous group's start tag
        ;; Note that the default end tag is 0, which is also an end of
        ;; message marker (there can never be "real" zero tags because
        ;; field indices start at 1)
        (loop
          for cell on initargs by #'cddr
          do
             (let* ((field (car cell))
                    (inner-index (field-offset field))
                    (bool-index (field-bool-index field))
                    (initargs (field-initarg field))
                    ;; Get the full metadata from the brief metadata.
                    (field (field-complex-field field))
                    (oneof-offset (proto-oneof-offset field)))
               (rplaca cell initargs)
               (when (eq (proto-label field) :repeated)
                 (let ((data (nreverse (cadr cell))))
                   (setf (cadr cell)
                         (if (eq (proto-container field) :vector)
                             (coerce data 'vector)
                             data))))
               (cond ((eq (proto-message-type field) :extends)
                      ;; If an extension we'll have to set it manually later...
                      (progn
                        (push `(,(proto-internal-field-name field) ,(cadr cell))
                              extension-list)))
                     (bool-index
                      (push (cons bool-index (cadr cell)) bool-map)
                      (when inner-index
                        (push inner-index offset-list)))
                     ;; Fields contained in a oneof need to be wrapped in
                     ;; a oneof struct.
                     (oneof-offset
                      (push (make-oneof
                             :value (cadr cell)
                             :set-field oneof-offset)
                            initargs-final)
                      (push (car cell) initargs-final))
                     ;; Otherwise we have to mark is set later.
                     (t
                      (progn
                        (push (cadr cell) initargs-final)
                        (push (car cell) initargs-final)
                        (when inner-index
                          (push inner-index offset-list)))))))
        (let ((new-struct
                #+sbcl ; use the defstruct description to get the constructor name
                (let ((dd (sb-kernel:layout-info (sb-pcl::class-wrapper class))))
                  (apply (sb-kernel:dd-default-constructor dd) initargs-final))
                ;; We have to call the constructor for the object as
                ;; we have no idea if MAKE-INSTANCE will actually work.
                ;; So just use the constructor name.
                #-sbcl
                (let ((class-name (class-name class)))
                  (apply (get-constructor-name class-name) initargs-final))))
          ;; Finally set the extensions and the is-set field.
          (loop for extension in extension-list do
            (set-extension new-struct (first extension) (second extension)))
          (when bool-map
            (loop with bool-vec = (slot-value new-struct '%%bool-values)
                  for (bool-index . value) in bool-map do
                    (setf (bit bool-vec bool-index) (if value 1 0))))
          (loop with is-set = (slot-value new-struct '%%is-set)
                for offset in offset-list do
                  (setf (bit is-set offset) 1))
          (return-from deserialize-structure-object
            (values new-struct index))))
      (multiple-value-bind (cell updated-list)
          (get-field-cell (ilogand (iash tag -3) #x1FFFFFFF) initargs field-map)
        (setq initargs updated-list)
        (if (not cell) ; skip this field
            (setq index (skip-element buffer index tag))
            ;; cell = (#<field> DATA . more) - "more" is the tail of the plist
            ;; CELL now points to the cons where DATA should go.
            (let* ((field (field-complex-field (pop cell)))
                   (repeated-p (eq (proto-label field) :repeated))
                   (lazy-p (proto-lazy-p field))
                   (field-kind (proto-kind field))
                   (type (proto-type field))
                   (data))
              ;; If we are deseralizing a map type, we want to (create and) add
              ;; to an existing hash table in the CELL cons.
              (if (eq field-kind :map)
                  (let ((map-desc (find-map-descriptor type)))
                    (unless (car cell)
                      (setf (car cell) (make-hash-table)))
                    (let ((key-type (map-descriptor-key-type map-desc))
                          (val-type (map-descriptor-val-type map-desc))
                          (val-kind (map-descriptor-val-kind map-desc))
                          map-tag map-len key-data start (val-data nil))
                      (multiple-value-setq (map-len index)
                        (decode-uint32 buffer index))
                      (setq start index)
                      (loop
                        (when (= index (+ map-len start))
                          (assert key-data)
                          (setf (gethash key-data (car cell)) val-data)
                          (return))
                        (multiple-value-setq (map-tag index)
                          (decode-uint32 buffer index))
                        ;; Check if data on the wire is a key
                        ;; Keys are always scalar types, so
                        ;; just deserialize it.
                        (if (= 1 (ilogand (iash map-tag -3) #x1FFFFFFF))
                            (multiple-value-setq (key-data index)
                              (deserialize-scalar key-type buffer index))
                            ;; Otherwise it must be a value, which has
                            ;; arbitrary type.
                            (multiple-value-setq (val-data index)
                              (deserialize-structure-object-field
                               val-type val-kind buffer index map-tag nil nil))))))
                  (rplaca cell
                          (progn
                            (multiple-value-setq (data index)
                              (deserialize-structure-object-field
                               type field-kind buffer index tag repeated-p lazy-p cell))
                            data)))))))))


(defun deserialize-structure-object-field
    (type kind buffer index tag repeated-p lazy-p &optional (cell nil))
  "Deserialize a single field from the wire, and return it.

Parameters:
  TYPE: The type slot of the field to deserialize.
  KIND: The :kind slot of the field to deserialize.
  BUFFER: The buffer to deserialize from.
  INDEX: The index of the buffer to read.
  TAG: The protobuf tag of the field to deserialize.
  REPEATED-P: True if and only if the field is repeated
  LAZY-P: True if and only if the field is lazy
  CELL: [For repeated fields only]: The current list (or vector) of
        deserialized objects to add to."
  (cond
    ((eq kind :scalar)
     (cond ((and (packed-type-p type)
                 (length-encoded-tag-p tag))
            (multiple-value-bind (data new-index)
                (deserialize-packed type buffer index)
              ;; Multiple occurrences of packed fields must append.
              ;; All repeating fields will be reversed before calling
              ;; the structure constructor, so reverse here to counteract.
              (values (nreconc data (car cell)) new-index)))
           (t
            (multiple-value-bind (data new-index)
                (deserialize-scalar type buffer index)
              (values (if repeated-p (cons data (car cell)) data)
                      new-index)))))
    ((eq kind :enum)
     (let ((enum-desc (find-enum type)))
       (cond ((length-encoded-tag-p tag)
              (multiple-value-bind (data new-index)
                  (deserialize-packed-enum (enum-descriptor-values enum-desc)
                                           buffer index)
                (values (nreconc data (car cell)) new-index)))
             (t
              (multiple-value-bind (data new-index)
                  (deserialize-enum (enum-descriptor-values enum-desc)
                                    buffer index)
                (values (if repeated-p (cons data (car cell)) data)
                        new-index))))))
    ((or (eq kind :group) (eq kind :message))
     (let ((msg-desc (find-message type)))
       (assert msg-desc)
       (let* ((deserializer (custom-deserializer type))
              (group-p (i= (logand tag 7) $wire-type-start-group))
              (end-tag (if group-p
                           (ilogior $wire-type-end-group
                                    (logand #xfFFFFFF8 tag))
                           0)))
         (if group-p
             (multiple-value-bind (obj end)
                 (cond (deserializer
                        (funcall deserializer buffer index
                                 nil end-tag))
                       (t
                        (%deserialize-object
                         msg-desc buffer index nil end-tag)))
               (values (if repeated-p (cons obj (car cell)) obj)
                       end))
             (multiple-value-bind (embedded-msg-len start)
                 (decode-uint32 buffer index)
               (let* ((end (+ start embedded-msg-len))
                      (deserializer (custom-deserializer type))
                      (obj
                        (cond (lazy-p
                               ;; For lazy fields, just store bytes in the %bytes field.
                               (make-message-with-bytes type (subseq buffer start end)))
                              (deserializer
                               (funcall deserializer buffer
                                        start end end-tag))
                              (t
                               (%deserialize-object
                                msg-desc buffer
                                start end end-tag)))))
                 (values (if repeated-p (cons obj (car cell)) obj)
                         end)))))))))


(defun generate-repeated-field-serializer
    (type kind index boundp reader vbuf size vector-p &optional (packed-p nil))
  "Generate the field serializer for a repeated field

Parameters:
  TYPE: The :type slot of the field.
  KIND: The :kind slot of the field.
  INDEX: The index of the field
  BOUNDP: symbol-name that evaluates to t if this field is set.
  READER: symbol-name for the function which returns the value bound in the field.
  VBUF: The symbol-name of the buffer to write to
  SIZE: The symbol-name of the variable which keeps track of the length serialized.
  VECTOR-P: If true, the field is serialized as a vector. Otherwise, it is a list.
  PACKED-P: True if and only if the field is packed."
  (let ((vval (gensym "VAL"))
        (iterator (if vector-p 'dovector 'dolist)))
    (cond ((and packed-p (packed-type-p type))
           `(iincf ,size (serialize-packed ,reader ,type ,index ,vbuf ,vector-p)))
          ((eq kind :scalar)
           (let ((tag (make-tag type index)))
             `(when ,boundp
                (,iterator (,vval ,reader)
                           (iincf ,size (serialize-scalar ,vval ,type ,tag ,vbuf))))))
          ((eq kind :group)
           (let ((msg-desc (find-message type)))
             ;; The end tag for a group is the field index shifted and
             ;; and-ed with a constant.
             (let ((tag1 (make-wire-tag $wire-type-start-group index))
                   (tag2 (make-wire-tag $wire-type-end-group   index)))
               `(when ,boundp
                  (,iterator (,vval ,reader)
                             (iincf ,size (encode-uint32 ,tag1 ,vbuf))
                             (iincf ,size ,(call-pseudo-method :serialize msg-desc vval vbuf))
                             (iincf ,size (encode-uint32 ,tag2 ,vbuf)))))))
          ((eq kind :message)
           (let ((msg-desc (find-message type))
                 (tag (make-wire-tag $wire-type-string index)))
             `(when ,boundp
                (,iterator (,vval ,reader)
                           (iincf ,size (encode-uint32 ,tag ,vbuf))
                           (with-placeholder (,vbuf)
                             (let ((len ,(call-pseudo-method
                                          :serialize msg-desc vval vbuf)))
                               (iincf ,size (i+ len (backpatch len)))))))))
          ((eq kind :enum)
           (let ((enum-desc (find-enum type))
                 (tag (make-wire-tag $wire-type-varint index)))
             (if packed-p
                 `(iincf ,size
                         (serialize-packed-enum ,reader '(,@(enum-descriptor-values enum-desc))
                                                ,index ,vbuf))
                 `(when ,boundp
                    (,iterator (,vval ,reader)
                               (iincf ,size (serialize-enum
                                             ,vval '(,@(enum-descriptor-values enum-desc))
                                             ,tag ,vbuf)))))))
          (t nil))))

(defun generate-non-repeated-field-serializer
    (type kind index boundp reader vbuf size)
  "Generate the field serializer for a non-repeated field

Parameters:
  TYPE: The :type slot of the field.
  KIND: The :kind slot of the field.
  INDEX: The index of the field
  BOUNDP: symbol-name that evaluates to t if this field is set.
  READER: symbol-name for the function which returns the value bound in the field.
  VBUF: The symbol-name of the buffer to write to
  SIZE: The symbol-name of the variable which keeps track of the length serialized."
  (let ((vval (gensym "VAL")))
    (case kind
      ((:scalar)
       (let ((tag (make-tag type index)))
         `(when ,boundp
            (let ((,vval ,reader))
              (iincf ,size (serialize-scalar ,vval ,type ,tag ,vbuf))))))
      ((:group)
       (let ((msg-desc (find-message type))
             (tag1 (make-wire-tag $wire-type-start-group index))
             (tag2 (make-wire-tag $wire-type-end-group   index)))
         `(let ((,vval ,reader))
            (when ,vval
              (iincf ,size (encode-uint32 ,tag1 ,vbuf))
              (iincf ,size ,(call-pseudo-method :serialize msg-desc vval vbuf))
              (iincf ,size (encode-uint32 ,tag2 ,vbuf))))))
      ((:message)
       (let ((msg-desc (find-message type))
             (tag (make-wire-tag $wire-type-string index)))
         `(let ((,vval ,reader))
            (when ,vval
              (iincf ,size (encode-uint32 ,tag ,vbuf))
              (with-placeholder (,vbuf)
                (let ((len ,(call-pseudo-method :serialize msg-desc vval vbuf)))
                  (iincf ,size (i+ len (backpatch len)))))))))
      ((:enum)
       (let ((enum-desc (find-enum type))
             (tag (make-wire-tag $wire-type-varint index)))
         `(when ,boundp
            (let ((,vval ,reader))
              (iincf ,size (serialize-enum
                            ,vval '(,@(enum-descriptor-values enum-desc))
                            ,tag ,vbuf))))))
      ((:map)
       (let* ((map-desc (find-map-descriptor type))
              (tag      (make-wire-tag $wire-type-string index))
              (key-type (map-descriptor-key-type map-desc))
              (val-type (map-descriptor-val-type map-desc))
              (val-kind (map-descriptor-val-kind map-desc)))
         `(when ,boundp
            (let ((,vval ,reader))
              (flet ((serialize-pair (k v)
                       (let ((ret-len (encode-uint32 ,tag ,vbuf))
                             (map-len 0))
                         (with-placeholder (,vbuf)
                           (iincf map-len (serialize-scalar k ,key-type
                                                            ,(make-tag key-type 1)
                                                            ,vbuf))
                           ,(generate-non-repeated-field-serializer
                             val-type val-kind 2 t 'v vbuf 'map-len)
                           (i+ ret-len (i+ map-len (backpatch map-len)))))))
                (iincf ,size (loop for k being the hash-keys of ,vval using (hash-value v)
                                   sum (serialize-pair k v))))))))
      (t nil))))

;;; Compile-time generation of serializers
;;; Type-checking is done at the top-level methods specialized on 'symbol',
;;; so we turn off all type checking at the level of these functions
(defun generate-field-serializer (msg field boundp reader vbuf size)
  "Generate the serializer for a field.

Parameters:
  MSG: The containing message-descriptor.
  FIELD: The field-descriptor for the field to serialize.
  BOUNDP: A symbol which evaluates to true if the field is bound.
  READER: A symbol which evaluates to the field's data.
  VBUF: The buffer to write to.
  SIZE: A symbol which stores the number of bytes serialized."
  (let* ((type  (proto-type field))
         (kind  (proto-kind field))
         (index (proto-index field)))
    (when reader
      (if (eq (proto-label field) :repeated)
          (let ((vector-p (eq (proto-container field) :vector))
                (packed-p (proto-packed field)))
            (or (generate-repeated-field-serializer
                 type kind index boundp reader vbuf size vector-p packed-p)
                (undefined-field-type "While generating 'serialize-object' for ~S,"
                                      msg type field)))

          (or (generate-non-repeated-field-serializer
               type kind index boundp reader vbuf size)
              (undefined-field-type "While generating 'serialize-object' for ~S,"
                                    msg type field))))))

;; Note well: keep this in sync with the main 'serialize-object' method above
(defun generate-serializer-body (message vobj vbuf size)
  "Generate the body of a 'serialize-object' method for the given message.

Parameters:
  MESSAGE: The message-descriptor to generate a serializer for.
  VOBJ: A gensym'd symbol which will hold the object to be serialized.
  VBUF: A gensym'd symbol which will hold the buffer to serialize to.
  SIZE: A gensym'd symbol which will hold the number of bytes serialized."
  (when (and (null (proto-fields message))
             (null (proto-oneofs message)))
    (return-from generate-serializer-body nil))
  (nreverse
   (let (serializers)
     (dolist (field (proto-fields message))
       (let* ((field-name (proto-external-field-name field))
              (reader (when field-name
                        `(,(proto-slot-function-name
                            (proto-class message) field-name :get)
                          ,vobj)))
              (boundp `(,(proto-slot-function-name
                          (proto-class message) field-name :has)
                        ,vobj)))
         (push (generate-field-serializer message field boundp reader vbuf size)
               serializers)))
     (dolist (oneof (proto-oneofs message) serializers)
       (push (generate-oneof-serializer message oneof vobj vbuf size)
             serializers)))))

(defmacro make-serializer (message-name)
  "Create the serializer for a message.
Parameters:
  MESSAGE-NAME: The symbol-name of a message."
  (generate-serializer (find-message message-name)))

(defun generate-serializer (message)
  (let ((vobj (make-symbol "OBJ"))
        (vbuf (make-symbol "BUF"))
        (size (make-symbol "SIZE"))
        (bytes (make-symbol "BYTES")))
    (multiple-value-bind (serializers) (generate-serializer-body message vobj vbuf size)
      (def-pseudo-method :serialize message `(,vobj ,vbuf &aux (,size 0))
        `((declare ,$optimize-serialization)
          (declare (ignorable ,vobj ,vbuf))
          (declare ; maybe allow specification of the type
           #+ignore(type ,(proto-class message) ,vobj)
           (type fixnum ,size))
          ;; Check for the %BYTES slot, since groups do not have this slot.
          (let ((,bytes (and (slot-exists-p ,vobj '%bytes)
                             (proto-%bytes ,vobj))))
            ;; If BYTES is bound, then VOBJ is a lazy field, and BYTES is the pre-computed
            ;; serialization of VOBJ. So, just output that.
            (cond
              (,bytes
               (setf ,size (length ,bytes))
               (buffer-ensure-space ,vbuf ,size)
               (fast-octets-out ,vbuf ,bytes)
               ,size)
              (t
               ,@serializers
               ,size))))))))

(defun generate-oneof-serializer (message oneof vobj vbuf size)
  "Creates and returns the code that serializes a oneof.

Parameters:
  MESSAGE: The message-descriptor for the containing message.
  ONEOF: The oneof-descriptor to create a serializer for.
  VOBJ: A symbol which will store the protobuf object to serialize.
  VBUF: A symbol which will store the buffer to serialize to.
  SIZE: A symbol which stores the running total of bytes serialized."
  (let ((fields (oneof-descriptor-fields oneof)))
    `(let* ((oneof (slot-value ,vobj ',(oneof-descriptor-internal-name oneof)))
            (set-field  (oneof-set-field oneof))
            (value      (oneof-value oneof)))
       (ecase set-field
         ,@(loop for field across fields
                 collect
                 (let ((type (proto-type field))
                       (kind (proto-kind field))
                       (index (proto-index field))
                       (offset (proto-oneof-offset field)))
                   ;; The BOUNDP argument is T here, since if we get to this point
                   ;; then the slot must be bound, as SET-FIELD indicates that a
                   ;; field is set.
                   `((,offset) ,(or (generate-non-repeated-field-serializer
                                     type kind index t 'value vbuf size)
                                    (undefined-field-type
                                     "While generating 'serialize-object' for ~S,"
                                     message type field)))))
         ((nil) nil)))))

(defun generate-field-deserializer (message field vbuf vidx &key raw-p)
  "Generate a deserializer for a single field.

Parameters:
  MESSAGE: The message-descriptor that contains the field.
  FIELD: The field-descriptor to deserialize.
  VBUF: The buffer to deserialize from.
  VIDX: The index of the buffer to rea dfrom.
  RAW-P: If true, return a list of the arguments passed to any recursive
         deserialization call instead of calling the function."
  (let ((nslot nil)
        (rslot nil))
    (let* ((type   (proto-type  field))
           (kind   (proto-kind field))
           (index  (proto-index field))
           (lazy-p (proto-lazy-p field))
           (temp (fintern (string (proto-internal-field-name field))))
           (oneof-offset (proto-oneof-offset field)))
      (cond ((eq (proto-label field) :repeated)
             (setf rslot (list field temp))
             (multiple-value-bind (deserializer tag list?)
                 (generate-repeated-field-deserializer
                  type kind index lazy-p vbuf vidx temp :raw-p raw-p)
               (if deserializer
                   (if list?
                       (return-from generate-field-deserializer
                         (values tag deserializer
                                 nslot rslot))
                       (return-from generate-field-deserializer
                         (values (list tag) (list deserializer)
                                 nslot rslot)))
                   (undefined-field-type "While generating 'deserialize-object' for ~S,"
                                         message type field))))
            ;; If this field is contained in a oneof, we need to put the value in the
            ;; proper slot in the one-of data struct.
            (oneof-offset
             (let ((oneof-val (gensym "ONEOF-VAL")))
               (multiple-value-bind (deserializer tag)
                   (generate-non-repeated-field-deserializer
                    type kind index lazy-p vbuf vidx oneof-val :raw-p raw-p)
                 (when deserializer
                   (setf deserializer
                         `(progn
                            (let ((,oneof-val))
                              ,deserializer
                              (setf (oneof-value ,temp) ,oneof-val)
                              (setf (oneof-set-field ,temp) ,oneof-offset))))
                   (return-from generate-field-deserializer
                     (values (list tag) (list deserializer) nil nil temp)))
                 (undefined-field-type "While generating 'deserialize-object' for ~S,"
                                       message type field))))
            ;; Non-repeated field.
            (t
             (setf nslot temp)
             (multiple-value-bind (deserializer tag)
                 (generate-non-repeated-field-deserializer
                  type kind index lazy-p vbuf vidx temp :raw-p raw-p)
               (if deserializer
                   (return-from generate-field-deserializer
                     (values (list tag) (list deserializer)
                             nslot rslot))
                   (undefined-field-type "While generating 'deserialize-object' for ~S,"
                                         message type field)))))))

  (assert nil))

(defun generate-repeated-field-deserializer
    (type kind index lazy-p vbuf vidx dest &key raw-p)
  "Returns three values: The first is a (list of) s-expressions that deserializes the
specified object to dest and updates vidx to the new index. The second is (list of)
tag(s) of this field. The third is true if and only if lists are being returned.

Parameters:
  TYPE: The :type field of this field.
  KIND: The :kind field of this field.
  INDEX: The field index of the field.
  LAZY-P: True if and only if the field is lazy.
  VBUF: The buffer to read from.
  VIDX: The index of the buffer to read from & to update.
  DEST: The symbol name for the destination of deserialized data.
  RAW-P: If true, return a list of the arguments passed to any recursive
         deserialization call instead of calling the function."
<<<<<<< HEAD
  (flet ((call-deserializer (msg vbuf start end &optional (end-tag 0))
           (if raw-p
               `(list ,vbuf ,start ,end ,end-tag)
               (call-pseudo-method :deserialize msg vbuf start end end-tag))))
    (cond ((eq kind :scalar)
           (let* ((tag (make-tag type index))
                  (packed-tag (when (packed-type-p type)
                                (packed-tag index)))
                  (non-packed-form `(multiple-value-bind (val next-index)
                                        (deserialize-scalar ,type ,vbuf ,vidx)
                                      (setq ,vidx next-index)
                                      (push val ,dest)))
                  (packed-form `(multiple-value-bind (x idx)
                                    (deserialize-packed ,type ,vbuf ,vidx)
                                  (setq ,vidx idx)
                                  ;; The reason for nreversing here is that a field that
                                  ;; is repeated+packed may be transmitted as several
                                  ;; runs of packed values interleaved with other fields,
                                  ;; and it might even be possible to send an occurrence
                                  ;; of the field as non-packed, but I'm not sure.
                                  ;; The final NREVERSE is going to put everything right.
                                  ;; Not efficient, but probably not a huge loss.
                                  (setq ,dest (nreconc x ,dest)))))
             (if packed-tag
                 (values
                  (list non-packed-form packed-form)
                  (list tag packed-tag)
                  t)
                 (values non-packed-form tag))))
          ((eq kind :group)
           (let ((msg-desc (find-message type))
                 (tag1 (make-wire-tag $wire-type-start-group index))
                 (tag2 (make-wire-tag $wire-type-end-group index)))
             (values `(multiple-value-bind (obj end)
                          ,(call-deserializer msg-desc vbuf vidx nil tag2)
                        (setq ,vidx end)
                        (push obj ,dest))
                     tag1)))
          ((eq kind :message)
           (let ((msg-desc (find-message type)))
             (values `(multiple-value-bind (payload-len payload-start)
                          (decode-uint32 ,vbuf ,vidx)
                        ;; This index points *after* the sub-message,
                        ;; but incrementing it now serves to computes the LIMIT
                        ;; for the recursive call. And we don't need
                        ;; the secondary return value for anything.
                        (setq ,vidx (+ payload-start payload-len))
                        ,(if lazy-p
                             ;; If this field is declared lazy, then don't deserialize.
                             ;; Instead, create a new message with %BYTES field set to
                             ;; the bytes on the wire.
                             `(push (make-message-with-bytes
                                     ',type (subseq ,vbuf payload-start ,vidx))
                                    ,dest)
                             `(push ,(call-deserializer msg-desc vbuf 'payload-start vidx)
                                    ,dest)))
                     (make-wire-tag $wire-type-string index))))
          ((eq kind :enum)
           (let* ((enum-desc (find-enum type))
                  (tag (make-wire-tag $wire-type-varint index))
                  (packed-tag (packed-tag index))
                  (non-packed-form `(multiple-value-bind (x idx)
                                        (deserialize-enum
                                         '(,@(enum-descriptor-values enum-desc)) ,vbuf ,vidx)
                                      (setq ,vidx idx)
                                      (push x ,dest)))
                  (packed-form `(multiple-value-bind (x idx)
                                    (deserialize-packed-enum
                                     '(,@(enum-descriptor-values enum-desc))
                                     ,vbuf ,vidx)
                                  (setq ,vidx idx)
                                  ;; The reason for nreversing here is that a field that
                                  ;; is repeated+packed may be transmitted as several
                                  ;; runs of packed values interleaved with other fields,
                                  ;; and it might even be possible to send an occurrence
                                  ;; of the field as non-packed, but I'm not sure.
                                  ;; The final NREVERSE is going to put everything right.
                                  ;; Not efficient, but probably not a huge loss.
                                  (setq ,dest (nreconc x ,dest)))))
             (values (list non-packed-form packed-form)
                     (list tag packed-tag)
                     t)))
          (t nil))))
=======
  (let ((msg (and class (not (scalarp class))
                  (or (find-message class)
                      (find-enum class)
                      (find-map-descriptor class)))))
    (flet ((call-deserializer (msg vbuf start end &optional (end-tag 0))
             (if raw-p
                 `(list ,vbuf ,start ,end ,end-tag)
                 (call-pseudo-method :deserialize msg vbuf start end end-tag))))
      (cond ((scalarp class)
             (let* ((tag (make-tag class index))
                    (packed-tag (when (packed-type-p class)
                                  (packed-tag index)))
                    (non-packed-form `(multiple-value-bind (val next-index)
                                          (deserialize-scalar ,class ,vbuf ,vidx)
                                        (setq ,vidx next-index)
                                        (push val ,dest)))
                    (packed-form `(multiple-value-bind (x idx)
                                      (deserialize-packed ,class ,vbuf ,vidx)
                                    (setq ,vidx idx)
                                    ;; The reason for nreversing here is that a field that
                                    ;; is repeated+packed may be transmitted as several
                                    ;; runs of packed values interleaved with other fields,
                                    ;; and it might even be possible to send an occurrence
                                    ;; of the field as non-packed, but I'm not sure.
                                    ;; The final NREVERSE is going to put everything right.
                                    ;; Not efficient, but probably not a huge loss.
                                    (setq ,dest (nreconc x ,dest)))))
               (if packed-tag
                   (values
                    (list non-packed-form packed-form)
                    (list tag packed-tag)
                    t)
                   (values non-packed-form tag))))
            ((typep msg 'message-descriptor)
             (if (eq (proto-message-type msg) :group)
                 (let ((tag1 (make-wire-tag $wire-type-start-group index))
                       (tag2 (make-wire-tag $wire-type-end-group index)))
                   (values `(multiple-value-bind (obj end)
                                ,(call-deserializer
                                  msg vbuf vidx most-positive-fixnum tag2)
                              (setq ,vidx end)
                              (push obj ,dest))
                           tag1))
                 (values `(multiple-value-bind (payload-len payload-start)
                              (decode-uint32 ,vbuf ,vidx)
                            ;; This index points *after* the sub-message,
                            ;; but incrementing it now serves to computes the LIMIT
                            ;; for the recursive call. And we don't need
                            ;; the secondary return value for anything.
                            (setq ,vidx (+ payload-start payload-len))
                            ,(if lazy-p
                                 ;; If this field is declared lazy, then don't deserialize.
                                 ;; Instead, create a new message with %BYTES field set to
                                 ;; the bytes on the wire.
                                 `(push (make-message-with-bytes
                                         ',class (subseq ,vbuf payload-start ,vidx))
                                        ,dest)
                                 `(push ,(call-deserializer msg vbuf 'payload-start vidx)
                                        ,dest)))
                         (make-wire-tag $wire-type-string index))))
            ((typep msg 'enum-descriptor)
             (let* ((tag (make-wire-tag $wire-type-varint index))
                    (packed-tag (packed-tag index))
                    (non-packed-form `(multiple-value-bind (x idx)
                                          (deserialize-enum
                                           '(,@(enum-descriptor-values msg)) ,vbuf ,vidx)
                                        (setq ,vidx idx)
                                        (push x ,dest)))
                    (packed-form `(multiple-value-bind (x idx)
                                      (deserialize-packed-enum
                                       '(,@(enum-descriptor-values msg))
                                       ,vbuf ,vidx)
                                    (setq ,vidx idx)
                                    ;; The reason for nreversing here is that a field that
                                    ;; is repeated+packed may be transmitted as several
                                    ;; runs of packed values interleaved with other fields,
                                    ;; and it might even be possible to send an occurrence
                                    ;; of the field as non-packed, but I'm not sure.
                                    ;; The final NREVERSE is going to put everything right.
                                    ;; Not efficient, but probably not a huge loss.
                                    (setq ,dest (nreconc x ,dest)))))
               (values (list non-packed-form packed-form)
                       (list tag packed-tag)
                       t)))
            (t nil)))))
>>>>>>> 26db44bc

(defun generate-non-repeated-field-deserializer
    (type kind index lazy-p vbuf vidx dest &key raw-p)
  "Returns two values: The first is lisp code that deserializes the specified object
to dest and updates vidx to the new index. The second is the tag of this field.

Parameters:
  TYPE: The :type field of this field.
  KIND: The :kind field of this field.
  INDEX: The field index of the field.
  LAZY-P: True if and only if the field is lazy.
  VBUF: The buffer to read from.
  VIDX: The index of the buffer to read from & to update.
  DEST: The symbol name for the destination of deserialized data.
  RAW-P: If true, return a list of the arguments passed to any recursive
         deserialization call instead of calling the function."
  (flet ((call-deserializer (msg vbuf start end &optional (end-tag 0))
           (if raw-p
               `(list ,vbuf ,start ,end ,end-tag)
               (call-pseudo-method :deserialize msg vbuf start end end-tag))))
    (cond ((eq kind :scalar)
           (values
            `(multiple-value-setq (,dest ,vidx)
               (deserialize-scalar ,type ,vbuf ,vidx))
            (make-tag type index)))
          ((eq kind :group)
           (let ((msg-desc (find-message type))
                 (tag1 (make-wire-tag $wire-type-start-group index))
                 (tag2 (make-wire-tag $wire-type-end-group index)))
             (values
              `(multiple-value-setq (,dest ,vidx)
<<<<<<< HEAD
                 ,(call-deserializer msg-desc vbuf vidx nil tag2))
              tag1)))
          ((eq kind :message)
           (let ((msg-desc (find-message type)))
             (values
              `(multiple-value-bind (payload-len payload-start)
                   (decode-uint32 ,vbuf ,vidx)
                 (setq ,vidx (+ payload-start payload-len))
                 ;; If this field is declared lazy, then don't deserialize.
                 ;; Instead, create a new message with %BYTES field set to
                 ;; the bytes on the wire.
                 ,(if lazy-p
                      `(setq ,dest (make-message-with-bytes
                                    ',type (subseq ,vbuf payload-start ,vidx)))
                      `(setq ,dest ,(call-deserializer msg-desc vbuf 'payload-start vidx))))
              (make-wire-tag $wire-type-string index))))
          ((eq kind :enum)
           (let ((enum-desc (find-enum type)))
=======
                 (deserialize-scalar ,class ,vbuf ,vidx))
              (make-tag class index)))
            ((typep msg 'message-descriptor)
             (if (eq (proto-message-type msg) :group)
                 (let ((tag1 (make-wire-tag $wire-type-start-group index))
                       (tag2 (make-wire-tag $wire-type-end-group index)))
                   (values
                    `(multiple-value-setq (,dest ,vidx)
                       ,(call-deserializer
                         msg vbuf vidx most-positive-fixnum tag2))
                    tag1))
                 (values
                  `(multiple-value-bind (payload-len payload-start)
                       (decode-uint32 ,vbuf ,vidx)
                     (setq ,vidx (+ payload-start payload-len))
                     ;; If this field is declared lazy, then don't deserialize.
                     ;; Instead, create a new message with %BYTES field set to
                     ;; the bytes on the wire.
                     ,(if lazy-p
                          `(setq ,dest (make-message-with-bytes
                                        ',class (subseq ,vbuf payload-start ,vidx)))
                          `(setq ,dest ,(call-deserializer msg vbuf 'payload-start vidx))))
                  (make-wire-tag $wire-type-string index))))
            ((typep msg 'enum-descriptor)
>>>>>>> 26db44bc
             (values
              `(multiple-value-setq (,dest ,vidx)
                 (deserialize-enum '(,@(enum-descriptor-values enum-desc)) ,vbuf ,vidx))
              (make-wire-tag $wire-type-varint index))))
          ((eq kind :map)
           (let* ((map-desc (find-map-descriptor type))
                  (key-type (map-descriptor-key-type map-desc))
                  (val-type (map-descriptor-val-type map-desc))
                  (val-kind (map-descriptor-val-kind map-desc)))
             (values
              `(progn
                 ;; if ,dest points to the "unset" placeholder, make a new hash-table
                 (unless (typep ,dest 'hash-table)
                   (setq ,dest (make-hash-table)))
                 ;; todo (benkuehnert): val-data should be the default value of
                 ;; ,key-type instead of nil.
                 (let ((val-data nil)
                       map-tag map-len key-data start)
                   (multiple-value-setq (map-len ,vidx)
                     (decode-uint32 ,vbuf ,vidx))
                   (setq start ,vidx)
                   (loop
                     (when (= ,vidx (+ map-len start))
                       (setf (gethash key-data ,dest) val-data)
                       (return))
                     (multiple-value-setq (map-tag ,vidx)
                       (decode-uint32 ,vbuf ,vidx))
                     (if (= 1 (ilogand (iash map-tag -3) #x1FFFFFFF))
                         (multiple-value-setq (key-data ,vidx)
                           (deserialize-scalar ,key-type ,vbuf ,vidx))
                         ,(generate-non-repeated-field-deserializer
                           val-type val-kind 2 nil vbuf vidx 'val-data)))))
              (make-wire-tag $wire-type-string index))))
          (t nil))))

(defun slot-value-to-slot-name-symbol (slot-value)
  "Given the SLOT-VALUE of a proto field return the
slot-name as a symbol."
  (when slot-value
    (if (symbol-package slot-value)
        (intern (subseq (symbol-name slot-value) 1)
                (symbol-package slot-value))
        (intern (subseq (symbol-name slot-value) 1)))))


(defmacro make-deserializer (message-name)
  "Create the deserializer for a message.
Parameters:
  MESSAGE-NAME: The symbol-name of a message."
  (generate-deserializer (find-message message-name)))

;; Note well: keep this in sync with the main 'deserialize-object' method above
(defun generate-deserializer (message &key (name message) constructor
                                        (missing-value :%unset)
                                        (skip-fields nil)
                                        (include-fields :all)
                                        (raw-p nil))
  "Generate a 'deserialize-object' method for the given message.
Parameters:
  MESSAGE: The message model class to make a deserializer for.
  NAME: The name to make a deserializer for.
  CONSTRUCTOR: The constructor to use when making the object.
  MISSING-VALUE: The value to set a field to if not found while deserializing.
  SKIP-FIELDS: Fields to skip while deserializing.
  INCLUDE-FIELDS: Fields to include while deserializing.
  RAW-P"
  ;; I am somewhat perplexed by the fact that in many places the macro is "careful"
  ;; to use gensyms but in other places not. Actually I think they're largely unnecessary,
  ;; because there is no code that could accidentally look at these symbols.
  ;; All they serve to do is make the expansion damned ugly.
  (let ((vbuf (gensym "BUFFER"))
        (vidx (gensym "INDEX"))
        (vlim (gensym "LIMIT"))
        (vendtag (gensym "ENDTAG"))
        ;; Add oneof fields to the list of field descriptors, since we need to
        ;; create a deserializer for each.
        (fields (append (proto-fields message)
                        (loop for oneof in (proto-oneofs message)
                              append (coerce (oneof-descriptor-fields oneof)
                                             'list)))))
    (when (null fields)
      (return-from generate-deserializer
        (def-pseudo-method :deserialize name
          `(,vbuf ,vidx ,vlim &optional (,vendtag 0))
          `((declare #.$optimize-serialization)
            (declare (ignore ,vbuf ,vlim ,vendtag))
            (values #+sbcl (make-instance ',(or (proto-alias-for message)
                                                (proto-class message)))
                    #-sbcl (funcall (get-constructor-name
                                     ',(or (proto-alias-for message)
                                           (proto-class message)))))
            ,vidx))))
    (with-collectors ((deserializers collect-deserializer)
                      ;; Nonrepeating slots
                      (nslots collect-nslot)
                      ;; For tracking repeated slots that will need to be reversed
                      (rslots collect-rslot)
                      ;; For tracking oneof slots
                      (oneof-slots collect-oneof-slot))
      (flet ((include-field (field)
               (or (eq include-fields :all)
                   (member (proto-external-field-name field)
                           include-fields)))
             (skip-field (field)
               (member (proto-external-field-name field)
                       skip-fields)))
        (dolist (field fields)
          (when (and (include-field field)
                     (not (skip-field field)))
            (multiple-value-bind (tags deserializers nslot rslot oneof-slot)
                (generate-field-deserializer message field vbuf vidx :raw-p raw-p)
              (assert tags)
              (assert deserializers)
              (loop for tag in tags
                    for deserializer in deserializers
                    do (assert tag)
                       (assert deserializer)
                       (collect-deserializer `((,tag) ,deserializer))
                       (when nslot
                         (collect-nslot nslot))
                       (when rslot
                         (collect-rslot rslot))
                       (when oneof-slot
                         (collect-oneof-slot oneof-slot)))))))
      (let* ((rslots  (delete-duplicates rslots :key #'first))
             (rfields (mapcar #'first  rslots))
             (rtemps  (mapcar #'second rslots))
             (oneof-slots (delete-duplicates oneof-slots :test #'string= :key #'symbol-name))
             (lisp-type (or (proto-alias-for message) (proto-class message)))
             (lisp-class (find-class lisp-type nil))
             (constructor (or constructor
                              (when (typep lisp-class 'structure-class)
                                (let ((*package* (symbol-package lisp-type)))
                                  (fintern "MAKE-~A" lisp-type))))))
        ;; assume that 'define-proto' named it so
        ;; Lacking a portable way to construct a structure with explicit disregard for whether
        ;; any field must be initialized, we defer calling the constructor until all fields have
        ;; been accumulated. This unfortunately requires a local variable for the tentative value
        ;; of each field. In SBCL there is a workaround for this that would allow the object
        ;; to be created in advance of filling in the slots, but it's not clear that it would go
        ;; any faster. It would, however, need potentially fewer local vars, therefore less stack space.
        (def-pseudo-method :deserialize name
          `(,vbuf ,vidx ,vlim &optional (,vendtag 0) &aux tag)
          `((declare ,$optimize-serialization)
            (declare ,@(if constructor `((inline ,constructor)))
                     (type array-index ,vidx ,vlim))
            (block :deserialize-function
              (let (,@(loop for slot in nslots
                            collect `(,slot ,missing-value))
                    ,@(loop for oneof-slot in oneof-slots
                            collect `(,oneof-slot (make-oneof)))
                    ,@rtemps)
                (loop
                  (multiple-value-setq (tag ,vidx)
                    (if (i< ,vidx ,vlim) (decode-uint32 ,vbuf ,vidx) (values 0 ,vidx)))
                  (when (i= tag ,vendtag)
                    (return-from :deserialize-function
                      (values
                       (,@(if constructor (list constructor)
                              #+sbcl`(make-instance ',lisp-type)
                              #-sbcl`(funcall (get-constructor-name ',lisp-type)))
                        ;; oneofs
                        ,@(loop for temp in oneof-slots
                                for mtemp = (slot-value-to-slot-name-symbol temp)
                                nconc (list (intern (string mtemp) :keyword) temp))
                        ;; nonrepeating slots
                        ,@(loop for temp in nslots
                                for mtemp = (slot-value-to-slot-name-symbol temp)
                                nconc (list (intern (string mtemp) :keyword) temp))
                        ;; repeating slots
                        ,@(loop for field in rfields
                                for temp in rtemps
                                for mtemp = (slot-value-to-slot-name-symbol temp)
                                for conversion = (if (eq (proto-container field) :vector)
                                                     `(coerce (nreverse ,temp) 'vector)
                                                     `(nreverse ,temp))
                                nconc `(,(intern (string mtemp) :keyword)
                                        ,(if missing-value
                                             `(if (null ,temp) ,missing-value
                                                  ,conversion)
                                             conversion))))
                       ,vidx)))
                  (case tag
                    ,@deserializers
                    (otherwise
                     (setq ,vidx (skip-element ,vbuf ,vidx tag)))))))))))))

(defun make-message-with-bytes (type buffer)
  "Creates an instance of TYPE with BUFFER used as the pre-computed proto
   serialization bytes to return when deserializing.  Useful for passing an
   object through without ever needing to deserialize it."
  (let* ((message (find-message-for-class type))
         (message-name (or (proto-alias-for message) (proto-class message)))
         (object  #+sbcl (make-instance message-name)
                  #-sbcl (funcall (get-constructor-name message-name))))
    (setf (proto-%bytes object) buffer)
    object))

#-sbcl
(defun get-constructor-name (class-name)
  "Get the constructor lisp has made for our structure-class protos.
Parameters:
  CLASS-NAME: The name of the structure-class proto."
  (get class-name :default-constructor))<|MERGE_RESOLUTION|>--- conflicted
+++ resolved
@@ -1082,7 +1082,6 @@
   DEST: The symbol name for the destination of deserialized data.
   RAW-P: If true, return a list of the arguments passed to any recursive
          deserialization call instead of calling the function."
-<<<<<<< HEAD
   (flet ((call-deserializer (msg vbuf start end &optional (end-tag 0))
            (if raw-p
                `(list ,vbuf ,start ,end ,end-tag)
@@ -1117,7 +1116,7 @@
                  (tag1 (make-wire-tag $wire-type-start-group index))
                  (tag2 (make-wire-tag $wire-type-end-group index)))
              (values `(multiple-value-bind (obj end)
-                          ,(call-deserializer msg-desc vbuf vidx nil tag2)
+                          ,(call-deserializer msg-desc vbuf vidx most-positive-fixnum tag2)
                         (setq ,vidx end)
                         (push obj ,dest))
                      tag1)))
@@ -1166,93 +1165,6 @@
                      (list tag packed-tag)
                      t)))
           (t nil))))
-=======
-  (let ((msg (and class (not (scalarp class))
-                  (or (find-message class)
-                      (find-enum class)
-                      (find-map-descriptor class)))))
-    (flet ((call-deserializer (msg vbuf start end &optional (end-tag 0))
-             (if raw-p
-                 `(list ,vbuf ,start ,end ,end-tag)
-                 (call-pseudo-method :deserialize msg vbuf start end end-tag))))
-      (cond ((scalarp class)
-             (let* ((tag (make-tag class index))
-                    (packed-tag (when (packed-type-p class)
-                                  (packed-tag index)))
-                    (non-packed-form `(multiple-value-bind (val next-index)
-                                          (deserialize-scalar ,class ,vbuf ,vidx)
-                                        (setq ,vidx next-index)
-                                        (push val ,dest)))
-                    (packed-form `(multiple-value-bind (x idx)
-                                      (deserialize-packed ,class ,vbuf ,vidx)
-                                    (setq ,vidx idx)
-                                    ;; The reason for nreversing here is that a field that
-                                    ;; is repeated+packed may be transmitted as several
-                                    ;; runs of packed values interleaved with other fields,
-                                    ;; and it might even be possible to send an occurrence
-                                    ;; of the field as non-packed, but I'm not sure.
-                                    ;; The final NREVERSE is going to put everything right.
-                                    ;; Not efficient, but probably not a huge loss.
-                                    (setq ,dest (nreconc x ,dest)))))
-               (if packed-tag
-                   (values
-                    (list non-packed-form packed-form)
-                    (list tag packed-tag)
-                    t)
-                   (values non-packed-form tag))))
-            ((typep msg 'message-descriptor)
-             (if (eq (proto-message-type msg) :group)
-                 (let ((tag1 (make-wire-tag $wire-type-start-group index))
-                       (tag2 (make-wire-tag $wire-type-end-group index)))
-                   (values `(multiple-value-bind (obj end)
-                                ,(call-deserializer
-                                  msg vbuf vidx most-positive-fixnum tag2)
-                              (setq ,vidx end)
-                              (push obj ,dest))
-                           tag1))
-                 (values `(multiple-value-bind (payload-len payload-start)
-                              (decode-uint32 ,vbuf ,vidx)
-                            ;; This index points *after* the sub-message,
-                            ;; but incrementing it now serves to computes the LIMIT
-                            ;; for the recursive call. And we don't need
-                            ;; the secondary return value for anything.
-                            (setq ,vidx (+ payload-start payload-len))
-                            ,(if lazy-p
-                                 ;; If this field is declared lazy, then don't deserialize.
-                                 ;; Instead, create a new message with %BYTES field set to
-                                 ;; the bytes on the wire.
-                                 `(push (make-message-with-bytes
-                                         ',class (subseq ,vbuf payload-start ,vidx))
-                                        ,dest)
-                                 `(push ,(call-deserializer msg vbuf 'payload-start vidx)
-                                        ,dest)))
-                         (make-wire-tag $wire-type-string index))))
-            ((typep msg 'enum-descriptor)
-             (let* ((tag (make-wire-tag $wire-type-varint index))
-                    (packed-tag (packed-tag index))
-                    (non-packed-form `(multiple-value-bind (x idx)
-                                          (deserialize-enum
-                                           '(,@(enum-descriptor-values msg)) ,vbuf ,vidx)
-                                        (setq ,vidx idx)
-                                        (push x ,dest)))
-                    (packed-form `(multiple-value-bind (x idx)
-                                      (deserialize-packed-enum
-                                       '(,@(enum-descriptor-values msg))
-                                       ,vbuf ,vidx)
-                                    (setq ,vidx idx)
-                                    ;; The reason for nreversing here is that a field that
-                                    ;; is repeated+packed may be transmitted as several
-                                    ;; runs of packed values interleaved with other fields,
-                                    ;; and it might even be possible to send an occurrence
-                                    ;; of the field as non-packed, but I'm not sure.
-                                    ;; The final NREVERSE is going to put everything right.
-                                    ;; Not efficient, but probably not a huge loss.
-                                    (setq ,dest (nreconc x ,dest)))))
-               (values (list non-packed-form packed-form)
-                       (list tag packed-tag)
-                       t)))
-            (t nil)))))
->>>>>>> 26db44bc
 
 (defun generate-non-repeated-field-deserializer
     (type kind index lazy-p vbuf vidx dest &key raw-p)
@@ -1284,8 +1196,7 @@
                  (tag2 (make-wire-tag $wire-type-end-group index)))
              (values
               `(multiple-value-setq (,dest ,vidx)
-<<<<<<< HEAD
-                 ,(call-deserializer msg-desc vbuf vidx nil tag2))
+                 ,(call-deserializer msg-desc vbuf vidx most-positive-fixnum tag2))
               tag1)))
           ((eq kind :message)
            (let ((msg-desc (find-message type)))
@@ -1303,32 +1214,6 @@
               (make-wire-tag $wire-type-string index))))
           ((eq kind :enum)
            (let ((enum-desc (find-enum type)))
-=======
-                 (deserialize-scalar ,class ,vbuf ,vidx))
-              (make-tag class index)))
-            ((typep msg 'message-descriptor)
-             (if (eq (proto-message-type msg) :group)
-                 (let ((tag1 (make-wire-tag $wire-type-start-group index))
-                       (tag2 (make-wire-tag $wire-type-end-group index)))
-                   (values
-                    `(multiple-value-setq (,dest ,vidx)
-                       ,(call-deserializer
-                         msg vbuf vidx most-positive-fixnum tag2))
-                    tag1))
-                 (values
-                  `(multiple-value-bind (payload-len payload-start)
-                       (decode-uint32 ,vbuf ,vidx)
-                     (setq ,vidx (+ payload-start payload-len))
-                     ;; If this field is declared lazy, then don't deserialize.
-                     ;; Instead, create a new message with %BYTES field set to
-                     ;; the bytes on the wire.
-                     ,(if lazy-p
-                          `(setq ,dest (make-message-with-bytes
-                                        ',class (subseq ,vbuf payload-start ,vidx)))
-                          `(setq ,dest ,(call-deserializer msg vbuf 'payload-start vidx))))
-                  (make-wire-tag $wire-type-string index))))
-            ((typep msg 'enum-descriptor)
->>>>>>> 26db44bc
              (values
               `(multiple-value-setq (,dest ,vidx)
                  (deserialize-enum '(,@(enum-descriptor-values enum-desc)) ,vbuf ,vidx))
