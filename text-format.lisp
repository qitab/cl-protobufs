;;; Copyright 2012-2020 Google LLC
;;;
;;; Use of this source code is governed by an MIT-style
;;; license that can be found in the LICENSE file or at
;;; https://opensource.org/licenses/MIT.

(in-package "PROTO-IMPL")

;;; This file implements the protobuf Text Format parser and printer.
;;; The exported symbols are parse-text-format and print-text-format.

(defun print-text-format (object &key
                                 (indent 0)
                                 (stream *standard-output*)
                                 name
                                 (print-name t)
                                 (pretty-print t))
  "Prints a protocol buffer message to a stream.
Parameters:
  OBJECT: The protocol buffer message to print.
  INDENT: Indent the output by INDENT spaces.
  STREAM: The stream to print to.
  NAME: A string. If supplied (and PRINT-NAME is T), this string will be
    used as the name in printing. If not supplied, then the PROTO-NAME slot
    of OBJECT's message descriptor will be used.
  PRINT-NAME: Bool for printing the name of the top level proto message.
  PRETTY-PRINT: When true, generate line breaks and other human readable output
    in the text format. When false, replace line breaks with spaces."
  (let* ((type (type-of object))
         (message (find-message-for-class type)))
    (assert message ()
            "There is no protobuf message having the type ~S" type)
    (macrolet ((read-slot (object slot reader)
                 `(if ,reader
                      (funcall ,reader ,object)
                      (slot-value ,object ,slot))))
      (let ((name (or name (proto-name message))))
        (if print-name
            (if pretty-print
                (format stream "~&~V,0T~A {~%" indent name)
                (format stream "~A { " name))
            (format stream "{")))
      (dolist (field (proto-fields message))
<<<<<<< HEAD
        (unless
            (or (and (eq (slot-value field 'message-type) :extends)
                     (not (has-extension object (proto-internal-field-name field))))
                (and (proto-field-offset field)
                     (= (bit (slot-value object '%%is-set)
                             (proto-field-offset field))
                        0)))
          (let* ((slot   (slot-value field 'internal-field-name))
                 (reader (slot-value field 'reader))
                 (value (read-slot object slot (and (not (proto-lazy-p field)) reader))))
            ;; For singular fields, only print if VALUE is not default.
            (unless
                (and (eq (proto-label field) :singular)
                     (case (proto-set-type field)
                       ((proto:byte-vector cl:string) (= (length value) 0))
                       ((cl:double-float cl:float) (= value (get-default-form
                                                             (proto-set-type field)
                                                             (proto-default field))))
                       (t (eq value (get-default-form (proto-set-type field)
                                                      (proto-default field))))))
              (if (eq (proto-label field) :repeated)
                  (print-repeated-field
                   (if slot
                       (read-slot object slot
                                  (and (not (proto-lazy-p field))
                                       reader))
                       (list object))
                   (proto-class field)
                   (proto-name field)
                   :indent indent
                   :stream stream
                   :print-name print-name
                   :pretty-print pretty-print)
                  (print-non-repeated-field
                   (if slot (read-slot object slot reader) object)
                   (proto-class field)
                   (proto-name field)
                   :indent indent
                   :stream stream
                   :print-name print-name
                   :pretty-print pretty-print))))))
=======
        (when (if (eq (slot-value field 'message-type) :extends)
                  (has-extension object (proto-internal-field-name field))
                  (= (bit (slot-value object '%%is-set)
                          (proto-field-offset field))
                     1))
          (let ((slot (slot-value field 'internal-field-name))
                (reader (slot-value field 'reader)))
            (if (eq (proto-label field) :repeated)
                (let ((field-value (if slot
                                       (read-slot object slot
                                                  (and (not (proto-lazy-p field))
                                                       reader))
                                       (list object))))
                  (print-repeated-field field-value
                                        (proto-class field)
                                        (proto-name field)
                                        :indent indent
                                        :stream stream
                                        :print-name print-name
                                        :pretty-print pretty-print))
                (print-non-repeated-field (if slot (read-slot object slot reader) object)
                                          (proto-class field)
                                          (proto-name field)
                                          :indent indent
                                          :stream stream
                                          :print-name print-name
                                          :pretty-print pretty-print)))))
>>>>>>> c7c10d39
      (dolist (oneof (proto-oneofs message))
        (let* ((oneof-data (slot-value object (oneof-descriptor-internal-name oneof)))
               (set-field (oneof-set-field oneof-data)))
          (when set-field
            (let ((field-desc (aref (oneof-descriptor-fields oneof) set-field)))
              (print-non-repeated-field (oneof-value oneof-data)
                                        (proto-class field-desc)
                                        (proto-name field-desc)
                                        :indent indent
                                        :stream stream
                                        :print-name print-name
                                        :pretty-print pretty-print)))))
      (if pretty-print
          (format stream "~&~V,0T}~%" indent)
          (format stream "} "))
      nil)))

(defun print-repeated-field
    (values type name &key (indent 0) (stream *standard-output*) (print-name t) (pretty-print t))
  "Print the text format of a single field which is not repeated.
Parameters:
  VALUES: The list or vector of values in the field to print.
  TYPE: The protobuf type to print. This is obtained from
    the PROTO-CLASS slot in the field-descriptor.
  NAME: The name of the field. This is printed before the value.
  INDENT: If supplied, indent the text by INDENT spaces.
  STREAM: The stream to output to.
  PRINT-NAME: Whether or not to print the name of the field.
  PRETTY-PRINT: When true, print newlines and indentation."
  (unless values
    (return-from print-repeated-field nil)) ; If values is NIL, then there is nothing to do.
  (let (desc)
    (cond
      ((scalarp type)
       (doseq (v values)
         (print-scalar v type name stream
                       (and pretty-print indent))))
      ((typep (setq desc (or (find-message type)
                             (find-enum type)))
              'message-descriptor)
       (dolist (v values)
         (print-text-format v :indent (+ indent 2)
                              :stream stream
                              :name name
                              :print-name print-name
                              :pretty-print pretty-print)))
      ((typep desc 'enum-descriptor)
       (doseq (v values)
         (print-enum v desc name stream (and pretty-print indent))))
      ;; This case only happens when the user specifies a custom type and
      ;; doesn't support it above.
      (t (undefined-type type "While printing ~S to text format," values)))))

(defun print-non-repeated-field
    (value type name &key (indent 0) (stream *standard-output*) (print-name t) (pretty-print t))
  "Print the text format of a single field which is not repeated.
Parameters:
  VALUE: The value in the field to print.
  TYPE: The protobuf type to print. This is obtained from
    the PROTO-CLASS slot in the field-descriptor.
  NAME: The name of the field. This is printed before the value.
  INDENT: If supplied, indent the text by INDENT spaces.
  STREAM: The stream to output to.
  PRINT-NAME: Whether or not to print the name of the field.
  PRETTY-PRINT: When true, print newlines and indentation."
  (let (desc)
    ;; If VALUE is NIL and the type is not boolean, there is nothing to do.
    (unless (or value (eq type :bool))
      (return-from print-non-repeated-field nil))
    (cond
      ((scalarp type)
       (print-scalar value type name stream
                     (and pretty-print indent)))
      ((typep (setq desc (or (find-message type)
                             (find-enum type)
                             (find-map-descriptor type)))
              'message-descriptor)
       (print-text-format value :indent (+ indent 2)
                                :stream stream
                                :name name
                                :print-name print-name
                                :pretty-print pretty-print))
      ((typep desc 'enum-descriptor)
       (print-enum value desc name stream (and pretty-print indent)))
      ((typep desc 'map-descriptor)
       (let ((key-type (map-descriptor-key-class desc))
             (val-type (map-descriptor-val-class desc)))
         (loop for k being the hash-keys of value using (hash-value v)
               do (if pretty-print
                      (format stream "~&~V,0T~A { " (+ indent 2) name)
                      (format stream "~A { " name))
                  (print-scalar k key-type "key" stream nil)
                  (print-non-repeated-field v val-type "value"
                                            :stream stream
                                            :print-name t
                                            :pretty-print nil)
                  (format stream "}")
                  (when pretty-print
                    (format stream "~%")))))
      ;; This case only happens when the user specifies a custom type and
      ;; doesn't support it above.
      (t (undefined-type type "While printing ~S to text format," value)))))

(defun print-scalar (val type name stream indent)
  "Print scalar value to stream
Parameters:
  VAL: The data for the value to print.
  TYPE: The type of val.
  NAME: The name to print before the value. If nil, then no
        name will be printed.
  STREAM: The stream to print to.
  INDENT: Either a number or nil.
          - If indent is a number, indent this print
            by (+ indent 2) and write a newline at
            the end.
          - If indent is nil, then do not indent and
            do not write a newline."
  (when (or val (eq type :bool))
    (when indent
      (format stream "~&~V,0T" (+ indent 2)))
    (when name
      (format stream "~A: " name))
    (ecase type
      ((:int32 :uint32 :int64 :uint64 :sint32 :sint64
        :fixed32 :sfixed32 :fixed64 :sfixed64)
       (format stream "~D" val))
      ((:string)
       ;; TODO(cgay): This should be the inverse of parse-string.
       (format stream "\"~A\"" val))
      ((:bytes)
       (format stream "~S" val))
      ((:bool)
       (format stream "~A" (if val "true" "false")))
      ((:float :double)
       (format stream "~D" val))
      ;; A few of our homegrown types
      ((:symbol)
       (let ((val (if (keywordp val)
                      (string val)
                      (format nil "~A:~A" (package-name (symbol-package val)) (symbol-name val)))))
         (format stream "\"~A\"" val)))
      ((:date :time :datetime :timestamp)
       (format stream "~D" val)))
    (if indent
        (format stream "~%")
        (format stream " "))))

(defun print-enum (val enum name stream indent)
  "Print enum to stream

Parameters:
  VAL: The enum value.
  ENUM: The enum descriptor.
  NAME: The name to print before the value. If NIL, no name will be printed.
  STREAM: The stream to print to.
  INDENT: Either a number or nil.
          - If indent is a number, indent this print
            by (+ indent 2) and write a newline at
            the end.
          - If indent is nil, then do not indent and
            do not write a newline."
  (when val
    (when indent
      (format stream "~&~V,0T" (+ indent 2)))
    (when name
      (format stream "~A: " name))
    (let* ((e (find (keywordify val)
                    (enum-descriptor-values enum)
                    :key #'enum-value-descriptor-name))
           (value (and e (enum-value-descriptor-name e)))
           (proto-keyword-value (substitute #\_ #\- (string value))))
      (format stream "~A" proto-keyword-value)
      (if indent
          (format stream "~%")
          (format stream " ")))))

;;; Parse objects that were serialized using the text format

(defgeneric parse-text-format (type &key stream parse-name)
  (:documentation
   "Parses an object of type TYPE from the stream STREAM using text format."))

(defmethod parse-text-format ((type symbol)
                              &key (stream *standard-input*) (parse-name t))
  (let ((message (find-message-for-class type)))
    (assert message ()
            "There is no protobuf message having the type ~S" type)
    (parse-text-format message :stream stream :parse-name parse-name)))

(defmethod parse-text-format ((msg-desc message-descriptor)
                              &key (stream *standard-input*) (parse-name t))
  "Parse a protobuf message with descriptor MSG-DESC from STREAM. This method
returns the parsed object. PARSE-NAME is a flag used for recursive calls. If true,
attempt to parse the name of the message and match it against MSG-DESC."
  (when parse-name
    (let ((name (parse-token stream)))
      (assert (string= name (proto-name msg-desc)) ()
              "The message is not of the expected type ~A" (proto-name msg-desc))))
  (let ((object #+sbcl (make-instance (or (proto-alias-for msg-desc)
                                          (proto-class msg-desc)))
                #-sbcl (funcall (get-constructor-name
                                 (or (proto-alias-for msg-desc)
                                     (proto-class msg-desc)))))
        ;; Repeated slot names, tracks which slots need to be nreversed.
        (rslots ()))
    (expect-char stream #\{)
    (loop
      (skip-whitespace stream)
      (when (eql (peek-char nil stream nil) #\})
        (read-char stream)
        (dolist (slot rslots)
          (setf (proto-slot-value object slot)
                (nreverse (proto-slot-value object slot))))
        (return-from parse-text-format object))
      (let* ((name  (parse-token stream))
             (field (and name (find-field msg-desc name)))
             (type  (and field (if (eq (proto-class field) 'boolean)
                                   :bool
                                   (proto-class field))))
             (slot  (and field (proto-external-field-name field))))
        (if (null field)
            (skip-field stream)
            (multiple-value-bind (val error-p)
                (parse-field type :stream stream)
              (cond
                (error-p
                 (undefined-field-type "While parsing ~S from text format,"
                                       msg-desc type field))
                ((eq (proto-label field) :repeated)
                 ;; If slot is NIL, then this field doesn't exist in the message
                 ;; so we skip it.
                 (when slot
                   (pushnew slot rslots)
                   (push val (proto-slot-value object slot))))
                ((eq (proto-set-type field) :map)
                 (dolist (pair val)
                   (setf (gethash (car pair) (proto-slot-value object slot))
                         (cdr pair))))
                (t
                 (when slot
                   (setf (proto-slot-value object slot) val))))))))))

(defun parse-field (type &key (stream *standard-input*))
  "Parse data of type TYPE from STREAM. This function returns
the object parsed. If the parsing fails, the function will
return T as a second value."
  (let ((desc (or (find-message type)
                  (find-enum type)
                  (find-map-descriptor type))))
    (cond ((scalarp type)
           (expect-char stream #\:)
           (case type
             ((:float) (parse-float stream))
             ((:double) (parse-double stream))
             ((:string) (parse-string stream))
             ((:bool)   (boolean-true-p (parse-token stream)))
             (otherwise (parse-signed-int stream))))
          ((typep desc 'message-descriptor)
           (when (eql (peek-char nil stream nil) #\:)
             (read-char stream))
           (parse-text-format (find-message type)
                              :stream stream
                              :parse-name nil))
          ((typep desc 'enum-descriptor)
           (expect-char stream #\:)
           (let* ((name (parse-token stream))
                  (enum (find (keywordify name) (enum-descriptor-values desc)
                              :key #'enum-value-descriptor-name)))
             (and enum (enum-value-descriptor-name enum))))
          ((typep desc 'map-descriptor)
           (let ((key-type (map-descriptor-key-class desc))
                 (val-type (map-descriptor-val-class desc)))
             (flet ((parse-map-entry (key-type val-type stream)
                      (let (key val)
                        (expect-char stream #\{)
                        (assert (string= "key" (parse-token stream)))
                        (setf key (parse-field key-type :stream stream))
                        (skip-whitespace stream)
                        (assert (string= "value" (parse-token stream)))
                        (setf val (parse-field val-type :stream stream))
                        (skip-whitespace stream)
                        (expect-char stream #\})
                        (cons key val))))
               (case (peek-char nil stream nil)
                 ((#\:)
                  (expect-char stream #\:)
                  (expect-char stream #\[)
                  (loop
                     with pairs = ()
                     do (skip-whitespace stream)
                       (push (parse-map-entry key-type val-type stream)
                             pairs)
                       (if (eql (peek-char nil stream nil) #\,)
                           (read-char stream)
                           (progn
                             (skip-whitespace stream)
                             (expect-char stream #\])
                             (return pairs)))))
                 (t
                  (skip-whitespace stream)
                  (list (parse-map-entry key-type val-type stream)))))))
          (t (values nil t)))))

(defun skip-field (stream)
  "Skip either a token or a balanced {}-pair."
  (ecase (peek-char nil stream nil)
    ((#\:)
     (read-char stream)
     (skip-whitespace stream)
     (parse-token-or-string stream))
    ((#\{)
     (let ((depth 0))
       (loop for ch = (read-char stream)
             do (cond ((eql ch #\")
                       (loop for ch0 = (read-char stream)
                             until (eql ch0 #\")))
                      ((eql ch #\{)
                       (iincf depth))
                      ((eql ch #\})
                       (idecf depth)))
             until (i= depth 0))))))<|MERGE_RESOLUTION|>--- conflicted
+++ resolved
@@ -41,7 +41,6 @@
                 (format stream "~A { " name))
             (format stream "{")))
       (dolist (field (proto-fields message))
-<<<<<<< HEAD
         (unless
             (or (and (eq (slot-value field 'message-type) :extends)
                      (not (has-extension object (proto-internal-field-name field))))
@@ -63,55 +62,20 @@
                        (t (eq value (get-default-form (proto-set-type field)
                                                       (proto-default field))))))
               (if (eq (proto-label field) :repeated)
-                  (print-repeated-field
-                   (if slot
-                       (read-slot object slot
-                                  (and (not (proto-lazy-p field))
-                                       reader))
-                       (list object))
-                   (proto-class field)
-                   (proto-name field)
-                   :indent indent
-                   :stream stream
-                   :print-name print-name
-                   :pretty-print pretty-print)
-                  (print-non-repeated-field
-                   (if slot (read-slot object slot reader) object)
-                   (proto-class field)
-                   (proto-name field)
-                   :indent indent
-                   :stream stream
-                   :print-name print-name
-                   :pretty-print pretty-print))))))
-=======
-        (when (if (eq (slot-value field 'message-type) :extends)
-                  (has-extension object (proto-internal-field-name field))
-                  (= (bit (slot-value object '%%is-set)
-                          (proto-field-offset field))
-                     1))
-          (let ((slot (slot-value field 'internal-field-name))
-                (reader (slot-value field 'reader)))
-            (if (eq (proto-label field) :repeated)
-                (let ((field-value (if slot
-                                       (read-slot object slot
-                                                  (and (not (proto-lazy-p field))
-                                                       reader))
-                                       (list object))))
-                  (print-repeated-field field-value
+                  (print-repeated-field value
                                         (proto-class field)
                                         (proto-name field)
                                         :indent indent
                                         :stream stream
                                         :print-name print-name
-                                        :pretty-print pretty-print))
-                (print-non-repeated-field (if slot (read-slot object slot reader) object)
-                                          (proto-class field)
-                                          (proto-name field)
-                                          :indent indent
-                                          :stream stream
-                                          :print-name print-name
-                                          :pretty-print pretty-print)))))
->>>>>>> c7c10d39
+                                        :pretty-print pretty-print)
+                  (print-non-repeated-field value
+                                            (proto-class field)
+                                            (proto-name field)
+                                            :indent indent
+                                            :stream stream
+                                            :print-name print-name
+                                            :pretty-print pretty-print))))))
       (dolist (oneof (proto-oneofs message))
         (let* ((oneof-data (slot-value object (oneof-descriptor-internal-name oneof)))
                (set-field (oneof-set-field oneof-data)))
