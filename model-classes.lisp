--- conflicted
+++ resolved
@@ -464,17 +464,7 @@
 ;; Describes a field within a message.
 ;;--- Support the 'deprecated' option (have serialization ignore such fields?)
 (defclass field-descriptor (descriptor)
-<<<<<<< HEAD
-  ((type :type string                           ; The name of the Protobuf type for the field
-         :accessor proto-type
-         :initarg :type)
-=======
-  ((lisp-type :type (or null string)            ; Override the name of the Lisp type for the field
-              :accessor proto-lisp-type
-              :initarg :lisp-type
-              :initform nil)
->>>>>>> 1105df30
-   (set-type  :accessor proto-set-type          ; The type obtained directly
+  ((set-type  :accessor proto-set-type          ; The type obtained directly
               :initarg :set-type)               ; from the protobuf schema.
    (label :type (member :required :optional :repeated)
           :accessor proto-label
