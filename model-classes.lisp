;;; Copyright 2012-2020 Google LLC
;;;
;;; Use of this source code is governed by an MIT-style
;;; license that can be found in the LICENSE file or at
;;; https://opensource.org/licenses/MIT.

(in-package "PROTO-IMPL")

;;; Classes to represent the objects in a .proto file.


(defvar *all-schemas* (make-hash-table :test #'equal)
  "A global table mapping names to file-descriptor objects.")

;; TODO(cgay): this should be find-file-descriptor now
(defun find-schema (name)
  "Find a file-descriptor for the given name. Returns nil if not found.
Parameters:
  NAME: A string, symbol, or pathname."
  (values (gethash name *all-schemas*)))

;; Type for structure messages.
(defstruct base-message
  "Base structure that all protobuf message structs inherit from.")

;;; "Thread-local" variables

;;; These two variables are defined here, rather than in define-proto.lisp,
;;; because they're needed by parser.lisp, which doesn't depend on
;;; define-proto.lisp. Once the parser is deleted they can be moved.
(defvar *current-file-descriptor* nil
  "The file-descriptor for the file currently being loaded.")

(defvar *current-message-descriptor* nil
  "The message-descriptor for the message or group currently being loaded.")

(defvar *protobuf-conc-name* nil
  "Bound to a conc-name to use for all the messages in the schema being defined.
   This controls the name of the accessors the fields of each message.
   When it's nil, there is no \"global\" conc-name.
   When it's t, each message will use the message name as the conc-name.
   When it's a string, that string will be used as the conc-name for each message.
   'parse-schema-from-file' defaults conc-name to \"\", meaning that each field in
   every message has an accessor whose name is the name of the field.")

(defvar *protobuf-pathname* nil
  "Bound to he name of the file from where the .proto file is being parsed.")

(defvar *protobuf-search-path* ()
  "Bound to the search-path to use to resolve any relative pathnames.")

(defvar *protobuf-output-path* ()
  "Bound to the path to use to direct output during imports, etc.")


;;; Descriptor classes -- These classes taken together represent the contents of a .proto file.

(defclass abstract-descriptor () ()
  (:documentation
   "Base class of all protobuf descriptor classes, which describe the contents of .proto files."))


;; It would be nice if most of the slots had only reader functions, but
;; that makes writing the protobuf parser a good deal more complicated.
(defclass descriptor (abstract-descriptor)
  ;; The Lisp name for this object. For messages and groups this is the name of a struct.
  ((class :type (or null symbol)
          :accessor proto-class
          :initarg :class
          :initform nil)
   ;; The (unqualified) protobuf name for this enum, message, etc
   (name :type (or null string)
         :reader proto-name
         :initarg :name
         :initform nil)
   ;; The fully qualified name, e.g., "proto2.MessageSet"
   (qual-name :type string
              :accessor proto-qualified-name
              :initarg :qualified-name
              :initform "")
   (options :type (list-of option-descriptor)
            :accessor proto-options
            :initarg :options
            :initform ())
   (doc :type (or null string)
        :accessor proto-documentation
        :initarg :documentation
        :initform nil))
  (:documentation
   "Shared attributes for most kinds of protobuf objects."))

(defun find-qualified-name (name protos
                            &key (proto-key #'proto-name) (full-key #'proto-qualified-name)
                                 relative-to)
  "Find something by its string name, first doing a simple name match,
   and, if that fails, exhaustively searching qualified names."
  (declare (ignore relative-to))
  (or (find name protos :key proto-key :test #'string=)
      ;;--- This needs more sophisticated search, e.g., relative to current namespace
      (find name protos :key full-key  :test #'string=)))


;; A Protobufs schema, corresponds to one .proto file
(defclass file-descriptor (descriptor)
  ((syntax :type (member :proto2 :proto3)       ; proto syntax. Either :proto2 or :proto3.
           :accessor proto-syntax
           :initarg :syntax)
   (package :type (or null string)              ; the Protobufs package
            :accessor proto-package
            :initarg :package
            :initform nil)
   (alias-packages :type list           ; list of (non-proto) packages forward referenced
                                        ; by aliases in this schema
                   :accessor proto-alias-packages
                   :initform nil)
   (imports :type (list-of string)      ; the names of schemas to be imported
            :accessor proto-imports
            :initarg :imports
            :initform ())
   (services :type (list-of service-descriptor)
             :accessor proto-services
             :initarg :services
             :initform ()))
  (:documentation
   "Model class to describe a protobuf file."))

(defmethod make-load-form ((file-desc file-descriptor) &optional environment)
  (with-slots (class) file-desc
    (multiple-value-bind (constructor initializer)
        (make-load-form-saving-slots file-desc :environment environment)
      (values `(or (gethash ',class *all-schemas*) ,constructor)
              `(unless (gethash ',class *all-schemas*)
                 (record-schema ,file-desc :symbol ',class)
                 ,initializer)))))

(defun record-schema (schema &key symbol)
  "Record all the names by which the Protobufs schema might be known.
Parameters:
  SCHEMA: The schema to record.
  SYMBOL: The symbol to map from in *all-schemas*."
  (let ((symbol (or symbol (proto-class schema))))
    (when symbol
      (setf (gethash symbol *all-schemas*) schema))
    (let ((pathname
           (or *protobuf-pathname*
               ;; Try to find the pathname under which a schema matching on CLASS
               ;; was previously recorded. Remap that pathname onto this schema.
               (block nil
                 (maphash (lambda (key existing-schema)
                            (when (and (pathnamep key)
                                       (eq (proto-class existing-schema) symbol))
                              (return key)))
                          *all-schemas*)))))
      (when pathname
        ;; Record the file from which the Protobufs schema came
        (setf (gethash pathname *all-schemas*) schema)))))

(defmethod print-object ((file-desc file-descriptor) stream)
  (if *print-escape*
      (print-unreadable-object (file-desc stream :type t :identity t)
        (format stream "~@[~S~]~@[ (package ~A)~]"
                (and (slot-boundp file-desc 'class)
                     (proto-class file-desc))
                (proto-package file-desc)))
      (format stream "~S" (and (slot-boundp file-desc 'class)
                               (proto-class file-desc)))))

;; find-* functions for finding different proto meta-objects

(defvar *messages* (make-hash-table :test 'eq)
  "Map from the protobuf message name symbol to the message-descriptor instance. If there is an
'extends' instance this will be the last (largest) defined extended version of the
message-descriptor.")

(defvar *qualified-messages* (make-hash-table :test 'equal)
  "Map from the qualified-name to the protobuf-message
class symbol.
For definition of QUALIFIED-NAME see qual-name slot on the protobuf-message.")

;; TODO(cgay): Rename to find-message-descriptor
(declaim (inline find-message))
(defun find-message (type)
  "Return the message-descriptor instance either named by TYPE (a symbol)
or that's named by the class-name of TYPE."
  ;; TODO(cgay): I suspect this is left over from before the switch to structs.
  (gethash (if (typep type 'standard-object)
               (class-name type)
               type)
           *messages*))

(declaim (inline find-message))
(defun find-message-by-qualified-name (qualified-name)
  "Return the protobuf-message symbol named by qualified-name.
   Parameters:
     QUALIFIED-NAME: The qualified name of a protobuf message.
       For definition of QUALIFIED-NAME see qual-name slot on the protobuf-message."
  (gethash qualified-name *qualified-messages*))

(defun find-message-for-class (class)
  "Find a message for class.
Parameters:
  CLASS: Either a symbol naming the class or a class."
  (find-message (if (typep class 'symbol)
                    class
                    (class-name class))))

(defvar *maps* (make-hash-table :test 'eq)
  "Maps map names (symbols) to map-descriptor instances.")

(declaim (inline find-map-descriptor))
(defun find-map-descriptor (type)
  "Return a map-descriptor instance named by TYPE (a symbol)."
  (gethash type *maps*))

(defvar *enums* (make-hash-table :test 'eq)
  "Maps enum names (symbols) to enum-descriptor instances.")

(declaim (inline find-enum))
(defun find-enum (type)
  "Return a enum-descriptor instance named by TYPE (a symbol)."
  (gethash type *enums*))

(defgeneric find-service (protobuf name)
  (:documentation
   "Given a Protobufs schema,returns the Protobufs service of the given name."))

(defmethod find-service ((file-desc file-descriptor) (name symbol))
  (find name (proto-services file-desc) :key #'proto-class))

(defmethod find-service ((file-desc file-descriptor) (name string))
  (find-qualified-name name (proto-services file-desc)))

;; Convenience function that accepts a schema name
(defmethod find-service (schema-name name)
  (let ((schema (find-schema schema-name)))
    (assert schema ()
            "There is no schema named ~A" schema-name)
    (find-service schema name)))

;; We accept and store any option, but only act on a few: default, packed,
;; optimize_for, lisp_name, lisp_alias
(defclass option-descriptor (abstract-descriptor)
  ;; The name of the option, for example "lisp_name".
  ((name :type string
         :reader proto-name
         :initarg :name)
   ;; The (untyped) value
   (value :accessor proto-value
          :initarg :value
          :initform nil)
   ;; Optional Lisp type, one of string, integer, float, symbol (for now).
   (type :type (or null symbol)
         :reader proto-type
         :initarg :type
         :initform 'string))
  (:documentation
   "Model class to describe a protobuf option, i.e., a keyword/value pair."))

(defmethod make-load-form ((o option-descriptor) &optional environment)
  (make-load-form-saving-slots o :environment environment))

(defmethod print-object ((o option-descriptor) stream)
  (if *print-escape*
      (print-unreadable-object (o stream :type t :identity t)
        (format stream "~A~@[ = ~S~]" (proto-name o) (proto-value o)))
      (format stream "~A" (proto-name o))))

(defun make-option (name value &optional (type 'string))
  (check-type name string)
  (make-instance 'option-descriptor
                 :name name :value value :type type))

(defun find-option (desc name)
  "Given a protobuf descriptor DESC and the NAME of an option, returns the
   value of the option and its Lisp type. The third value is T if an option was
   found, otherwise NIL."
  (declare (type descriptor desc) (type string name))
  (let ((option (find name (proto-options desc) :key #'proto-name :test #'option-name=)))
    (when option
      (values (proto-value option) (proto-type option) t))))

(defgeneric remove-options (descriptor &rest names)
  (:documentation
   "Given a protobuf descriptor (schema, message, enum, etc) and a set of option names,
    remove all of those options from the set of options in the descriptor."))

(defmethod remove-options ((desc descriptor) &rest names)
  (dolist (name names (proto-options desc))
    (let ((option (find name (proto-options desc) :key #'proto-name :test #'option-name=)))
      (when option
        (setf (proto-options desc) (remove option (proto-options desc)))))))

(defmethod remove-options ((options list) &rest names)
  (dolist (name names options)
    (let ((option (find name options :key #'proto-name :test #'option-name=)))
      (when option
        ;; This does not side-effect the list of options
        (setq options (remove option options))))))

(defun option-name= (name1 name2)
  (let* ((name1  (string name1))
         (name2  (string name2))
         (start1 (if (eql (char name1 0) #\() 1 0))
         (start2 (if (eql (char name2 0) #\() 1 0))
         (end1   (if (eql (char name1 0) #\() (- (length name1) 1) (length name1)))
         (end2   (if (eql (char name2 0) #\() (- (length name2) 1) (length name2))))
    (string= name1 name2 :start1 start1 :end1 end1 :start2 start2 :end2 end2)))

(defstruct map-descriptor
  "The meta-object for a protobuf map"
  (name      nil :type string)
  (key-type  nil :type symbol)                                  ; the lisp type of the key
  (val-type  nil :type symbol)                                  ; the lisp type of the value
  (val-class nil :type (member :scalar :message :group :enum))) ; the class of the value

(defmethod make-load-form ((m map-descriptor) &optional environment)
  (make-load-form-saving-slots m :environment environment))

(defstruct enum-descriptor
  "Describes a protobuf enum."
  ;; The symbol naming the Lisp type for this enum.
  (class nil :type symbol)
  ;; The string naming the protobuf type for this enum.
  (name nil :type string)
  ;; Not sure what this is or why it was originally added. Based on the one existing test that uses
  ;; it the type of this slot shouldn't be (list-of enum-value-descriptor). (SBCL doesn't seem to
  ;; care.) Perhaps it can be deleted.
  (alias-for nil :type (list-of enum-value-descriptor))
  ;; The name and integer value of each enum element.
  (values nil :type (list-of enum-value-descriptor)))

(defmethod make-load-form ((e enum-descriptor) &optional environment)
  (make-load-form-saving-slots e :environment environment))

(defstruct enum-value-descriptor
  "The model class that represents a protobuf enum key/value pair."
  ;; The keyword symbol corresponding to the enum value key.
  (name nil :type keyword)
  (value nil :type sfixed32))

(defmethod make-load-form ((desc enum-value-descriptor) &optional environment)
  (make-load-form-saving-slots desc :environment environment))

;; An object describing a Protobufs message. Confusingly most local variables that hold
;; instances of this struct are named MESSAGE, but the C API makes it clear that
;; a Message is not its descriptor.
;; This would have been far less confusing if it sounded more obviously like a 'descriptor'
;; and not the contents of the message per se.
(defclass message-descriptor (descriptor)
  ;; The prefix used for Lisp accessors. (Needs more explanation.)
  ;; TODO(cgay): would it be too obvious if we called this accessor-prefix?
  ((conc :type (or null string)
         :accessor proto-conc-name
         :initarg :conc-name
         :initform nil)
   ;; Use this if you want to make this message descriptor an alias for an existing Lisp type.
   (alias :type (or null symbol)
          :accessor proto-alias-for
          :initarg :alias-for
          :initform nil)
   ;; All fields for this message, including local ones and extended ones.
   ;; This does NOT include fields that are inside of a oneof. These field descriptors can
   ;; be accessed via the FIELDS slot in each oneof-descriptor stored in the ONEOFS slot.
   (fields :type (list-of field-descriptor)
           :accessor proto-fields
           :initarg :fields
           :initform ())
   ;; A list of all oneof descriptors defined in this message.
   (oneofs :type (list-of oneof-descriptor)
           :accessor proto-oneofs
           :initarg :oneofs
           :initform ())
   ;; The FIELDS slot (more or less) as a vector. If the index space is dense,
   ;; the vector is accessed by field index, otherwise it requires linear scan.
   ;; TODO(dougk): sparse indices can do better than linear scan.
   (field-vect :type vector
               :accessor proto-field-vect)
   ;; The extended fields defined in this message.
   (extended-fields :type (list-of field-descriptor)
                    :accessor proto-extended-fields
                    :initform ())
   (extensions :type (list-of extension-descriptor)
               :accessor proto-extensions
               :initarg :extensions
               :initform ())
   ;; :message is an ordinary message
   ;; :group is a (deprecated) group (kind of an "implicit" message)
   ;; :extends is an 'extends' to an existing message
   (message-type :type (member :message :group :extends)
                 :accessor proto-message-type
                 :initarg :message-type
                 :initform :message))
  (:documentation
   "Describes a protobuf message."))

(defmethod make-load-form ((msg-desc message-descriptor) &optional environment)
  (with-slots (class message-type alias) msg-desc
    (multiple-value-bind (constructor initializer)
        (make-load-form-saving-slots msg-desc :environment environment)
      (values (if (eq message-type :extends)
                constructor
                `(let ((msg-desc ,constructor))
                   (record-protobuf-object ',message-type msg-desc :message)
                   msg-desc))
              initializer))))

(defun record-protobuf-object (symbol message type)
  "Record the protobuf-metaobject MESSAGE with named by SYMBOL and
in the hash-table indicated by TYPE. Also sets the default constructor
on the symbol if we are not in SBCL."
  ;; No need to record an extension, it's already been recorded
  (ecase type
    (:enum (setf (gethash symbol *enums*) message))
    (:message
     (setf (gethash symbol *messages*) message)
     #-sbcl
     (setf (get symbol :default-constructor)
           (intern (nstring-upcase (format nil "%MAKE-~A" symbol))
                   (symbol-package symbol)))
     (when (and (slot-boundp message 'qual-name) (proto-qualified-name message))
       (setf (gethash (proto-qualified-name message) *qualified-messages*)
             (proto-class message))))
    (:map (setf (gethash symbol *maps*) message))))

(defmethod print-object ((msg-desc message-descriptor) stream)
  (if *print-escape*
    (print-unreadable-object (msg-desc stream :type t :identity t)
      (format stream "~S~@[ (alias for ~S)~]~@[ (group~*)~]~@[ (extended~*)~]"
              (and (slot-boundp msg-desc 'class)
                   (proto-class msg-desc))
              (and (slot-boundp msg-desc 'alias)
                   (proto-alias-for msg-desc))
              (and (slot-boundp msg-desc 'message-type)
                   (eq (proto-message-type msg-desc) :group))
              (and (slot-boundp msg-desc 'message-type)
                   (eq (proto-message-type msg-desc) :extends))))
    (format stream "~S" (and (slot-boundp msg-desc 'class) (proto-class msg-desc)))))

;; Extensions protocol
(defgeneric get-extension (object slot)
  (:documentation
   "Returns the value of the extended slot SLOT in OBJECT."))

(defgeneric set-extension (object slot value)
  (:documentation
   "Sets the value of the extended slot SLOT to VALUE in OBJECT."))

(defgeneric has-extension (object slot)
  (:documentation
   "Returns true iff there is an extended slot named SLOT in OBJECT.")
  ;; It's an error to call {get,set,clear}-extension on a non-extendable object.
  (:method ((object standard-object) slot)
    (declare (ignore slot))
    nil))

(defgeneric clear-extension (object slot)
  (:documentation
   "Clears the value of the extended slot SLOT from OBJECT."))

;; Describes a field within a message.
;;--- Support the 'deprecated' option (have serialization ignore such fields?)
(defclass field-descriptor (descriptor)
  ((class :type (member :message :group :enum :map :scalar)
          :accessor proto-class
          :initarg :class)
   ;; The base lisp type of the field (no list-of or vector-of wrapper).
   (type :type symbol
         :accessor proto-type
         :initarg :type)
<<<<<<< HEAD
   (label :type (member :required :optional :repeated)
=======
   (lisp-type :type (or null string)            ; Override the name of the Lisp type for the field
              :accessor proto-lisp-type
              :initarg :lisp-type
              :initform nil)
   (set-type  :accessor proto-set-type          ; The type obtained directly
              :initarg :set-type)               ; from the protobuf schema.
   (label :type (member :required :optional :repeated :singular)
>>>>>>> ec54e808
          :accessor proto-label
          :initarg :label)
   (index :type (unsigned-byte 29)              ; The index number for this field
          :accessor proto-index                 ; which must be strictly positive
          :initarg :index)
   (field-offset :type (or null (unsigned-byte 29))
                 :accessor proto-field-offset
                 :initarg :field-offset)
   ;; If this field is contained in a oneof, this holds the order of this field
   ;; as it was defined in the oneof. This slot is nil if and only if the field
   ;; is not part of a oneof.
   (oneof-offset :type (or null (unsigned-byte 29))
                 :accessor proto-oneof-offset
                 :initarg :oneof-offset
                 :initform nil)
   ;; The name of the slot holding the field value.
   ;; TODO(cgay): there's no deep reason we must have internal and external field names. It's a
   ;; historical artifact that can probably be removed once the QPX protobuf code has been updated.
   (internal-field-name :type (or null symbol)
                        :accessor proto-internal-field-name
                        :initarg :internal-field-name
                        :initform nil)
   (external-field-name
    :type (or null symbol)                ; The Lisp slot holding the value within an object
    :accessor proto-external-field-name   ; this also serves as the Lisp field name
    :initarg :external-field-name
    :initform nil)
   (reader :type (or null symbol)               ; A reader that is used to access the value
           :accessor proto-reader               ; if it's supplied, it's used instead of 'value'
           :initarg :reader
           :initform nil)
   (writer :type (or null symbol list)          ; A writer that is used to set the value when
           :accessor proto-writer               ; it's a list, it's something like '(setf title)'
           :initarg :writer
           :initform nil)
   (initform :accessor proto-initform           ; Default initform
             :initarg :initform
             :initform nil)
   (container :accessor proto-container         ; If the field is repeated, this specifies the
              :type (member nil :list :vector)  ; container type. If not, this field is nil.
              :initarg :container
              :initform nil)
   (packed :type boolean                        ; Packed, pulled out of the options
           :accessor proto-packed
           :initarg :packed
           :initform nil)
   (lazy :type boolean                          ; Lazy, pulled out of the options
         :accessor proto-lazy-p
         :initarg :lazy
         :initform nil)
   (bool-index :type (or null integer)      ; For non-repeated boolean fields only, the
               :accessor proto-bool-index   ; index into the bit-vector of boolean field values.
               :initarg :bool-index
               :initform nil)
   ;; Copied from 'proto-message-type' of the field
   (message-type :type (member :message :group :extends)
                 :accessor proto-message-type
                 :initarg :message-type
                 :initform :message))
  (:documentation
   "The model class that represents one field within a Protobufs message."))

(defmethod initialize-instance :after ((field field-descriptor) &rest initargs)
  (declare (ignore initargs))
  (when (slot-boundp field 'index)
    (assert (and (plusp (proto-index field))
                 (not (<= 19000 (proto-index field) 19999))) ()
            "Protobuf field indexes must be positive and not between 19000 and 19999 (inclusive)")))

(defmethod make-load-form ((f field-descriptor) &optional environment)
  (make-load-form-saving-slots f :environment environment))

(defmethod print-object ((f field-descriptor) stream)
  (if *print-escape*
      (print-unreadable-object (f stream :type t :identity t)
        (format stream "~S :: ~S = ~D~@[ (group~*)~]~@[ (extended~*)~]"
                (proto-internal-field-name f)
                (and (slot-boundp f 'class) (proto-class f))
                (proto-index f)
                (eq (proto-message-type f) :group)
                (eq (proto-message-type f) :extends)))
      (format stream "~S" (proto-internal-field-name f))))

(defmethod proto-slot ((field field-descriptor))
  (proto-internal-field-name field))

(defmethod (setf proto-slot) (slot (field field-descriptor))
  (setf (proto-value field) slot))

(defclass extension-descriptor (abstract-descriptor)
  ;; The start of the extension range.
  ((from :type (integer 1 #.(1- (ash 1 29)))
         :accessor proto-extension-from
         :initarg :from)
   ;; The end of the extension range, inclusive.
   (to :type (integer 1 #.(1- (ash 1 29)))
       :accessor proto-extension-to
       :initarg :to))
  (:documentation
   "The model class that represents an extension range within a protobuf message."))

(defvar *all-extensions* nil)
(defmethod make-load-form ((e extension-descriptor) &optional environment)
  (declare (ignore environment))
  (let ((from (and (slot-boundp e 'from) (proto-extension-from e)))
        (to (and (slot-boundp e 'to) (proto-extension-to e))))
    `(or (cdr (assoc '(,from . ,to) *all-extensions* :test #'equal))
         (let ((obj (make-instance 'extension-descriptor
                                   ,@(and from `(:from ,from))
                                   ,@(and to `(:to ,to)))))
           (push (cons '(,from . ,to) obj) *all-extensions*)
           obj))))

(defmethod print-object ((e extension-descriptor) stream)
  (print-unreadable-object (e stream :type t :identity t)
    (format stream "~D - ~D"
            (proto-extension-from e) (proto-extension-to e))))


(defclass service-descriptor (descriptor)
  ((methods :type (list-of method-descriptor)
            :accessor proto-methods
            :initarg :methods
            :initform ())
   ;; The pathname of the protobuf the service is defined in.
   (location :type (or null pathname)
             :accessor proto-source-location
             :initarg :source-location
             :initform nil))
  (:documentation "Model class to describe a protobuf service."))

(defmethod make-load-form ((s service-descriptor) &optional environment)
  (make-load-form-saving-slots s :environment environment))

(defmethod print-object ((s service-descriptor) stream)
  (if *print-escape*
      (print-unreadable-object (s stream :type t :identity t)
        (format stream "~S" (proto-name s)))
      (format stream "~S" (proto-name s))))

(defgeneric find-method (service name)
  (:documentation
   "Given a Protobufs service and a method name,
    returns the Protobufs method having that name."))

(defmethod find-method ((service service-descriptor) (name symbol))
  (find name (proto-methods service) :key #'proto-class))

(defmethod find-method ((service service-descriptor) (name string))
  (find-qualified-name name (proto-methods service)))

(defmethod find-method ((service service-descriptor) (index integer))
  (find index (proto-methods service) :key #'proto-index))


;;; TODO(cgay): make slot names match accessor names (sans prefix).
(defclass method-descriptor (descriptor)
  ;; Name of the Stubby service for which this is a method.
  ((service-name :type string
                 :accessor proto-service-name
                 :initarg :service-name)
   (client-fn :type symbol
              :accessor proto-client-stub
              :initarg :client-stub)
   (server-fn :type symbol
              :accessor proto-server-stub
              :initarg :server-stub)
   ;; Lisp name of the input parameter, which must be a message or extension.
   (itype :type symbol
          :accessor proto-input-type
          :initarg :input-type)
   ;; Protobuf name of the input parameter. (Fully qualified?)
   (iname :type (or null string)
          :accessor proto-input-name
          :initarg :input-name
          :initform nil)
   (istreaming :type boolean                    ; For stubby4-style streaming.
               :accessor proto-input-streaming-p
               :initarg :input-streaming
               :initform nil)
   ;; Lisp name of the output parameter, which must be a message or extension.
   (otype :type symbol
          :accessor proto-output-type
          :initarg :output-type)
   ;; Protobuf name of the output parameter. (Fully qualified?)
   (oname :type (or null string)
          :accessor proto-output-name
          :initarg :output-name
          :initform nil)
   (ostreaming :type boolean                    ; For stubby4-style streaming.
               :accessor proto-output-streaming-p
               :initarg :output-streaming
               :initform nil)
   (stype :type (or symbol null)                ; The Lisp type name of
          :accessor proto-streams-type          ; the "streams" type.
          :initarg :streams-type
          :initform nil)
   (sname :type (or null string)                ; The Protobufs name of the
          :accessor proto-streams-name          ; "streams" type.
          :initarg :streams-name
          :initform nil)
   (index :type (unsigned-byte 32)              ; An identifying index for this method.
          :accessor proto-index                 ; (used by the RPC implementation)
          :initarg :index))
  (:documentation
   "Model class to describe one method in a protobuf service."))

(defmethod make-load-form ((m method-descriptor) &optional environment)
  (make-load-form-saving-slots m :environment environment))

(defmethod print-object ((m method-descriptor) stream)
  (if *print-escape*
    (print-unreadable-object (m stream :type t :identity t)
      (format stream "~S (~S) => (~S)"
              (proto-class m)
              (and (slot-boundp m 'itype) (proto-input-type m))
              (and (slot-boundp m 'otype) (proto-output-type m))))
    (format stream "~S" (proto-class m))))

(defstruct oneof
  "Object which stores all necessary data for a oneof slot."
  ;; This slot stores the data which is set in the oneof.
  ;; Typing this slot as an OR of the oneof's field types doesn't seem
  ;; to get us any additional space savings. Furthermore, trying to add
  ;; a type would require making a new oneof defstruct for each oneof
  ;; defined, which greatly adds to the code's complexity.
  (value nil)
  ;; This slot indicates which field is set in the oneof
  ;; It is either nil or a number. If it is nil, then nothing is set.
  ;; if it is a number, say N, then the N-th field in the oneof is set.
  (set-field nil :type (or null (unsigned-byte 32))))

(defstruct oneof-descriptor
  "The meta-object for a protobuf oneof"
  ;; A boolean which indicates if the oneof is synthetic.
  ;; A synthetic oneof is a oneof which is created by protoc in order to
  ;; create has-* functions for proto3 optional fields. Special accessors
  ;; (the clear, has, and case functions) are not created for synthetic
  ;; oneofs.
  (synthetic-p nil :type boolean)
  ;; A vector which stores the oneof's field descriptor.
  (fields nil :type array)
  ;; The external name, but with '%' prepended.
  (internal-name nil :type symbol)
  ;; A symbol whose name is the name of the oneof.
  (external-name nil :type symbol))

(defmethod make-load-form ((o oneof-descriptor) &optional environment)
  (make-load-form-saving-slots o :environment environment))

(defgeneric find-field (message name &optional relative-to)
  (:documentation
   "Given a Protobufs message and a slot name, field name or index,
    returns the Protobufs field having that name."))

(defmethod find-field ((msg-desc message-descriptor) (name symbol) &optional relative-to)
  (declare (ignore relative-to))
  (or
   (find name (proto-fields msg-desc) :key #'proto-internal-field-name)
   (loop for oneof in (proto-oneofs msg-desc)
           thereis (find name (oneof-descriptor-fields oneof)
                         :key #'proto-internal-field-name))))

(defmethod find-field ((msg-desc message-descriptor) (name string) &optional relative-to)
  (or
   (find-qualified-name name (proto-fields msg-desc)
                        :relative-to (or relative-to msg-desc))
   (loop for oneof in (proto-oneofs msg-desc)
           thereis (find-qualified-name name (oneof-descriptor-fields oneof)
                                        :relative-to (or relative-to msg-desc)))))

(defmethod find-field ((msg-desc message-descriptor) (index integer) &optional relative-to)
  (declare (ignore relative-to))
  (or
   (find index (proto-fields msg-desc) :key #'proto-index)
   (loop for oneof in (proto-oneofs msg-desc)
           thereis (find index (oneof-descriptor-fields oneof)
                         :key #'proto-index))))

(defgeneric set-method-do-not-deserialize-input (method)
  (:documentation
   "Sets a service METHOD to indicate that its input should not be deserialized prior to calling its
    server function.")
  (:method ((method method-descriptor))
    (setf (proto-input-type method) nil)))

(defgeneric make-qualified-name (parent-desc name)
  (:documentation
   "Given a parent file-descriptor or message-descriptor and a name,
    generate a fully qualified name string for the name."))

(defmethod make-qualified-name ((parent-desc file-descriptor) name)
  ;; If we're at the file level, the qualified name is the file's package "dot" the name.
  (if (proto-package parent-desc)
      (strcat (proto-package parent-desc) "." name)
      name))

(defmethod make-qualified-name ((parent-desc message-descriptor) name)
  ;; The qualified name is the message name "dot" the name
  (let* ((parent-qual-name (proto-qualified-name parent-desc)))
    (strcat parent-qual-name "." name)))<|MERGE_RESOLUTION|>--- conflicted
+++ resolved
@@ -467,17 +467,7 @@
    (type :type symbol
          :accessor proto-type
          :initarg :type)
-<<<<<<< HEAD
-   (label :type (member :required :optional :repeated)
-=======
-   (lisp-type :type (or null string)            ; Override the name of the Lisp type for the field
-              :accessor proto-lisp-type
-              :initarg :lisp-type
-              :initform nil)
-   (set-type  :accessor proto-set-type          ; The type obtained directly
-              :initarg :set-type)               ; from the protobuf schema.
    (label :type (member :required :optional :repeated :singular)
->>>>>>> ec54e808
           :accessor proto-label
           :initarg :label)
    (index :type (unsigned-byte 29)              ; The index number for this field
